--- conflicted
+++ resolved
@@ -2,12 +2,6 @@
 FROM node:18-bullseye-slim AS base2-slim
 ARG TARGETPLATFORM
 
-<<<<<<< HEAD
-RUN apt update && \
-    apt --yes --no-install-recommends install python3 python3-pip python3-cryptography python3-six python3-yaml python3-click python3-markdown python3-requests python3-requests-oauthlib \
-        sqlite3 iputils-ping util-linux dumb-init git curl ca-certificates && \
-    pip3 --no-cache-dir install apprise==1.4.0 && \
-=======
 WORKDIR /app
 
 # Specify --no-install-recommends to skip unused dependencies, make the base much smaller!
@@ -33,9 +27,9 @@
         sudo \
         nscd && \
     pip3 --no-cache-dir install apprise==1.4.5 && \
->>>>>>> 6413d4cb
     rm -rf /var/lib/apt/lists/* && \
     apt --yes autoremove
+
 
 # Install cloudflared
 RUN curl https://pkg.cloudflare.com/cloudflare-main.gpg --output /usr/share/keyrings/cloudflare-main.gpg && \
@@ -46,7 +40,11 @@
     rm -rf /var/lib/apt/lists/* && \
     apt --yes autoremove
 
-<<<<<<< HEAD
+# For nscd
+COPY ./docker/etc/nscd.conf /etc/nscd.conf
+COPY ./docker/etc/sudoers /etc/sudoers
+
+
 # Full Base Image
 # MariaDB, Chromium and fonts
 # Not working for armv7, so use the older version (10.5) of MariaDB from the debian repo
@@ -58,10 +56,4 @@
     apt --yes remove curl && \
     rm -rf /var/lib/apt/lists/* && \
     apt --yes autoremove && \
-    chown -R node:node /var/lib/mysql
-
-=======
-# For nscd
-COPY ./docker/etc/nscd.conf /etc/nscd.conf
-COPY ./docker/etc/sudoers /etc/sudoers
->>>>>>> 6413d4cb
+    chown -R node:node /var/lib/mysql