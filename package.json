{
    "name": "uptime-kuma",
    "version": "1.18.0",
    "license": "MIT",
    "repository": {
        "type": "git",
        "url": "https://github.com/louislam/uptime-kuma.git"
    },
    "engines": {
        "node": "14.* || >=16.*"
    },
    "scripts": {
        "install-legacy": "npm install",
        "update-legacy": "npm update",
        "lint:js": "eslint --ext \".js,.vue\" --ignore-path .gitignore .",
        "lint-fix:js": "eslint --ext \".js,.vue\" --fix --ignore-path .gitignore .",
        "lint:style": "stylelint \"**/*.{vue,css,scss}\" --ignore-path .gitignore",
        "lint-fix:style": "stylelint \"**/*.{vue,css,scss}\" --fix --ignore-path .gitignore",
        "lint": "npm run lint:js && npm run lint:style",
        "dev": "concurrently -k -r \"wait-on tcp:3000 && npm run start-server-dev \" \"npm run start-frontend-dev\"",
        "start-frontend-dev": "cross-env NODE_ENV=development vite --host --config ./config/vite.config.js",
        "start": "npm run start-server",
        "start-server": "node server/server.js",
        "start-server-dev": "cross-env NODE_ENV=development node server/server.js",
        "build": "vite build --config ./config/vite.config.js",
        "test": "node test/prepare-test-server.js && node server/server.js --port=3002 --data-dir=./data/test/ --test",
        "test-with-build": "npm run build && npm test",
        "jest": "node test/prepare-jest.js && npm run jest-frontend && npm run jest-backend",
        "jest-frontend": "cross-env TEST_FRONTEND=1 jest --config=./config/jest-frontend.config.js",
        "jest-backend": "cross-env TEST_BACKEND=1 jest --config=./config/jest-backend.config.js",
        "tsc": "tsc",
        "vite-preview-dist": "vite preview --host --config ./config/vite.config.js",
        "build-docker": "npm run build && npm run build-docker-debian && npm run build-docker-alpine",
        "build-docker-alpine-base": "docker buildx build -f docker/alpine-base.dockerfile --platform linux/amd64,linux/arm64,linux/arm/v7 -t louislam/uptime-kuma:base-alpine . --push",
        "build-docker-debian-base": "docker buildx build -f docker/debian-base.dockerfile --platform linux/amd64,linux/arm64,linux/arm/v7 -t louislam/uptime-kuma:base-debian . --push",
        "build-docker-alpine": "node ./extra/env2arg.js docker buildx build -f docker/dockerfile-alpine --platform linux/amd64,linux/arm64,linux/arm/v7 -t louislam/uptime-kuma:alpine -t louislam/uptime-kuma:1-alpine -t louislam/uptime-kuma:$VERSION-alpine --target release . --push",
        "build-docker-debian": "node ./extra/env2arg.js docker buildx build -f docker/dockerfile --platform linux/amd64,linux/arm64,linux/arm/v7 -t louislam/uptime-kuma -t louislam/uptime-kuma:1 -t louislam/uptime-kuma:$VERSION -t louislam/uptime-kuma:debian -t louislam/uptime-kuma:1-debian -t louislam/uptime-kuma:$VERSION-debian --target release . --push",
        "build-docker-nightly": "npm run build && docker buildx build -f docker/dockerfile --platform linux/amd64,linux/arm64,linux/arm/v7 -t louislam/uptime-kuma:nightly --target nightly . --push",
        "build-docker-nightly-alpine": "docker buildx build -f docker/dockerfile-alpine --platform linux/amd64,linux/arm64,linux/arm/v7 -t louislam/uptime-kuma:nightly-alpine --target nightly . --push",
        "build-docker-nightly-amd64": "docker buildx build -f docker/dockerfile --platform linux/amd64 -t louislam/uptime-kuma:nightly-amd64 --target nightly . --push --progress plain",
        "build-docker-pr-test": "docker buildx build -f docker/dockerfile --platform linux/amd64,linux/arm64 -t louislam/uptime-kuma:pr-test --target pr-test . --push",
        "upload-artifacts": "docker buildx build -f docker/dockerfile --platform linux/amd64 -t louislam/uptime-kuma:upload-artifact --build-arg VERSION --build-arg GITHUB_TOKEN --target upload-artifact . --progress plain",
        "setup": "git checkout 1.18.0 && npm ci --production && npm run download-dist",
        "download-dist": "node extra/download-dist.js",
        "mark-as-nightly": "node extra/mark-as-nightly.js",
        "reset-password": "node extra/reset-password.js",
        "remove-2fa": "node extra/remove-2fa.js",
        "compile-install-script": "@powershell -NoProfile -ExecutionPolicy Unrestricted -Command ./extra/compile-install-script.ps1",
        "test-install-script-centos7": "npm run compile-install-script && docker build --progress plain -f test/test_install_script/centos7.dockerfile .",
        "test-install-script-alpine3": "npm run compile-install-script && docker build --progress plain -f test/test_install_script/alpine3.dockerfile .",
        "test-install-script-ubuntu": "npm run compile-install-script && docker build --progress plain -f test/test_install_script/ubuntu.dockerfile .",
        "test-install-script-ubuntu1604": "npm run compile-install-script && docker build --progress plain -f test/test_install_script/ubuntu1604.dockerfile .",
        "test-nodejs16": "docker build --progress plain -f test/ubuntu-nodejs16.dockerfile .",
        "simple-dns-server": "node extra/simple-dns-server.js",
        "simple-mqtt-server": "node extra/simple-mqtt-server.js",
        "update-language-files-with-base-lang": "cd extra/update-language-files && node index.js %npm_config_base_lang% && eslint ../../src/languages/**.js --fix",
        "update-language-files": "cd extra/update-language-files && node index.js && eslint ../../src/languages/**.js --fix",
        "ncu-patch": "npm-check-updates -u -t patch",
        "release-final": "node extra/update-version.js && npm run build-docker && node ./extra/press-any-key.js && npm run upload-artifacts && node ./extra/update-wiki-version.js",
        "release-beta": "node extra/beta/update-version.js && npm run build && node ./extra/env2arg.js docker buildx build -f docker/dockerfile --platform linux/amd64,linux/arm64,linux/arm/v7 -t louislam/uptime-kuma:$VERSION -t louislam/uptime-kuma:beta .  --target release --push && node ./extra/press-any-key.js && npm run upload-artifacts",
        "git-remove-tag": "git tag -d",
        "build-dist-and-restart": "npm run build && npm run start-server-dev",
<<<<<<< HEAD
        "cy:test": "node test/prepare-test-server.js && node server/server.js --port=3002 --data-dir=./data/test/ --e2e",
        "cy:run": "npx cypress run --browser chrome --headless"
=======
        "start-pr-test": "node extra/checkout-pr.js && npm install && npm run dev"
>>>>>>> 97e9bc77
    },
    "dependencies": {
        "@louislam/sqlite3": "~15.0.6",
        "args-parser": "~1.3.0",
        "axios": "~0.27.0",
        "axios-ntlm": "^1.3.0",
        "badge-maker": "^3.3.1",
        "bcryptjs": "~2.4.3",
        "bree": "~7.1.5",
        "cacheable-lookup": "~6.0.4",
        "chardet": "^1.3.0",
        "check-password-strength": "^2.0.5",
        "cheerio": "^1.0.0-rc.10",
        "chroma-js": "^2.1.2",
        "command-exists": "~1.2.9",
        "compare-versions": "~3.6.0",
        "compression": "^1.7.4",
        "dayjs": "^1.11.0",
        "express": "~4.17.3",
        "express-basic-auth": "~1.2.1",
        "express-static-gzip": "^2.1.7",
        "form-data": "~4.0.0",
        "http-graceful-shutdown": "~3.1.7",
        "http-proxy-agent": "^5.0.0",
        "https-proxy-agent": "^5.0.0",
        "iconv-lite": "^0.6.3",
        "jsonwebtoken": "~8.5.1",
        "jwt-decode": "^3.1.2",
        "limiter": "^2.1.0",
        "mqtt": "^4.2.8",
        "mssql": "^8.1.0",
        "node-cloudflared-tunnel": "~1.0.9",
        "node-radius-client": "^1.0.0",
        "nodemailer": "~6.6.5",
        "notp": "~2.0.3",
        "password-hash": "~1.2.2",
        "pg": "^8.7.3",
        "pg-connection-string": "^2.5.0",
        "prom-client": "~13.2.0",
        "prometheus-api-metrics": "~3.2.1",
        "redbean-node": "0.1.4",
        "socket.io": "~4.4.1",
        "socket.io-client": "~4.4.1",
        "socks-proxy-agent": "6.1.1",
        "tar": "^6.1.11",
        "tcp-ping": "~0.1.1",
        "thirty-two": "~1.0.2"
    },
    "devDependencies": {
        "@actions/github": "~5.0.1",
        "@babel/eslint-parser": "~7.17.0",
        "@babel/preset-env": "^7.15.8",
        "@fortawesome/fontawesome-svg-core": "~1.2.36",
        "@fortawesome/free-regular-svg-icons": "~5.15.4",
        "@fortawesome/free-solid-svg-icons": "~5.15.4",
        "@fortawesome/vue-fontawesome": "~3.0.0-5",
        "@popperjs/core": "~2.10.2",
        "@types/bootstrap": "~5.1.9",
        "@vitejs/plugin-legacy": "~1.8.2",
        "@vitejs/plugin-vue": "~2.3.3",
        "@vue/compiler-sfc": "~3.2.36",
        "aedes": "^0.46.3",
        "babel-plugin-rewire": "~1.2.0",
        "bootstrap": "5.1.3",
        "chart.js": "~3.6.2",
        "chartjs-adapter-dayjs": "~1.0.0",
        "concurrently": "^7.1.0",
        "core-js": "~3.18.3",
        "cross-env": "~7.0.3",
        "cypress": "^10.1.0",
        "delay": "^5.0.0",
        "dns2": "~2.0.1",
        "eslint": "~8.14.0",
        "eslint-plugin-vue": "~8.7.1",
        "favico.js": "^0.3.10",
        "jest": "~27.2.5",
        "jest-puppeteer": "~6.0.3",
        "postcss-html": "^1.3.1",
        "postcss-rtlcss": "~3.4.1",
        "postcss-scss": "~4.0.3",
        "prismjs": "^1.27.0",
        "puppeteer": "~13.1.3",
        "qrcode": "~1.5.0",
        "rollup-plugin-visualizer": "^5.6.0",
        "sass": "~1.42.1",
        "stylelint": "~14.7.1",
        "stylelint-config-standard": "~25.0.0",
        "timezones-list": "~3.0.1",
        "typescript": "~4.4.4",
        "v-pagination-3": "~0.1.7",
        "vite": "~2.9.9",
        "vite-plugin-compression": "^0.5.1",
        "vue": "next",
        "vue-chart-3": "3.0.9",
        "vue-confirm-dialog": "~1.0.2",
        "vue-contenteditable": "~3.0.4",
        "vue-i18n": "~9.1.9",
        "vue-image-crop-upload": "~3.0.3",
        "vue-multiselect": "~3.0.0-alpha.2",
        "vue-prism-editor": "^2.0.0-alpha.2",
        "vue-qrcode": "~1.0.0",
        "vue-router": "~4.0.14",
        "vue-toastification": "~2.0.0-rc.5",
        "vuedraggable": "~4.1.0",
        "wait-on": "^6.0.1"
    }
}<|MERGE_RESOLUTION|>--- conflicted
+++ resolved
@@ -60,12 +60,9 @@
         "release-beta": "node extra/beta/update-version.js && npm run build && node ./extra/env2arg.js docker buildx build -f docker/dockerfile --platform linux/amd64,linux/arm64,linux/arm/v7 -t louislam/uptime-kuma:$VERSION -t louislam/uptime-kuma:beta .  --target release --push && node ./extra/press-any-key.js && npm run upload-artifacts",
         "git-remove-tag": "git tag -d",
         "build-dist-and-restart": "npm run build && npm run start-server-dev",
-<<<<<<< HEAD
+        "start-pr-test": "node extra/checkout-pr.js && npm install && npm run dev",
         "cy:test": "node test/prepare-test-server.js && node server/server.js --port=3002 --data-dir=./data/test/ --e2e",
         "cy:run": "npx cypress run --browser chrome --headless"
-=======
-        "start-pr-test": "node extra/checkout-pr.js && npm install && npm run dev"
->>>>>>> 97e9bc77
     },
     "dependencies": {
         "@louislam/sqlite3": "~15.0.6",
