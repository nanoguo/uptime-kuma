--- conflicted
+++ resolved
@@ -4,12 +4,7 @@
 const StatusPage = require("../model/status_page");
 const { allowDevAllOrigin, sendHttpError } = require("../util-server");
 const { R } = require("redbean-node");
-<<<<<<< HEAD
-const { badgeConstants } = require("../config");
-=======
-const Monitor = require("../model/monitor");
 const { badgeConstants } = require("../../src/util");
->>>>>>> 621419e4
 const { makeBadge } = require("badge-maker");
 const { UptimeCalculator } = require("../uptime-calculator");
 
