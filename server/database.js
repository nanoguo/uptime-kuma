const fs = require("fs");
const { R } = require("redbean-node");
const { setSetting, setting } = require("./util-server");
const { debug, sleep } = require("../src/util");
const dayjs = require("dayjs");

class Database {

    static templatePath = "./db/kuma.db";
    static dataDir;
    static path;

    /**
     * @type {boolean}
     */
    static patched = false;

    /**
     * For Backup only
     */
    static backupPath = null;

    /**
     * Add patch filename in key
     * Values:
     *      true: Add it regardless of order
     *      false: Do nothing
     *      { parents: []}: Need parents before add it
     */
    static patchList = {
        "patch-setting-value-type.sql": true,
        "patch-improve-performance.sql": true,
        "patch-monitor-public.sql": true,
        "patch-2fa.sql": true,
<<<<<<< HEAD
        "patch-monitor-public-weight.sql": true,
=======
        "patch-add-retry-interval-monitor.sql": true,
>>>>>>> 72783fd9
    }

    /**
     * The finally version should be 10 after merged tag feature
     * @deprecated Use patchList for any new feature
     */
    static latestVersion = 10;

    static noReject = true;

    static async connect() {
        const acquireConnectionTimeout = 120 * 1000;

        R.setup("sqlite", {
            filename: Database.path,
            useNullAsDefault: true,
            acquireConnectionTimeout: acquireConnectionTimeout,
        }, {
            min: 1,
            max: 1,
            idleTimeoutMillis: 120 * 1000,
            propagateCreateError: false,
            acquireTimeoutMillis: acquireConnectionTimeout,
        });

        if (process.env.SQL_LOG === "1") {
            R.debug(true);
        }

        // Auto map the model to a bean object
        R.freeze(true)
        await R.autoloadModels("./server/model");

        // Change to WAL
        await R.exec("PRAGMA journal_mode = WAL");
        await R.exec("PRAGMA cache_size = -12000");

        console.log("SQLite config:");
        console.log(await R.getAll("PRAGMA journal_mode"));
        console.log(await R.getAll("PRAGMA cache_size"));
    }

    static async patch() {
        let version = parseInt(await setting("database_version"));

        if (! version) {
            version = 0;
        }

        console.info("Your database version: " + version);
        console.info("Latest database version: " + this.latestVersion);

        if (version === this.latestVersion) {
            console.info("Database no need to patch");
        } else if (version > this.latestVersion) {
            console.info("Warning: Database version is newer than expected");
        } else {
            console.info("Database patch is needed")

            this.backup(version);

            // Try catch anything here, if gone wrong, restore the backup
            try {
                for (let i = version + 1; i <= this.latestVersion; i++) {
                    const sqlFile = `./db/patch${i}.sql`;
                    console.info(`Patching ${sqlFile}`);
                    await Database.importSQLFile(sqlFile);
                    console.info(`Patched ${sqlFile}`);
                    await setSetting("database_version", i);
                }
            } catch (ex) {
                await Database.close();
                this.restore();

                console.error(ex)
                console.error("Start Uptime-Kuma failed due to patch db failed")
                console.error("Please submit the bug report if you still encounter the problem after restart: https://github.com/louislam/uptime-kuma/issues")
                process.exit(1);
            }
        }

        await this.patch2();
    }

    /**
     * Call it from patch() only
     * @returns {Promise<void>}
     */
    static async patch2() {
        console.log("Database Patch 2.0 Process");
        let databasePatchedFiles = await setting("databasePatchedFiles");

        if (! databasePatchedFiles) {
            databasePatchedFiles = {};
        }

        debug("Patched files:");
        debug(databasePatchedFiles);

        try {
            for (let sqlFilename in this.patchList) {
                await this.patch2Recursion(sqlFilename, databasePatchedFiles)
            }

            if (this.patched) {
                console.log("Database Patched Successfully");
            }

        } catch (ex) {
            await Database.close();
            this.restore();

            console.error(ex)
            console.error("Start Uptime-Kuma failed due to patch db failed");
            console.error("Please submit the bug report if you still encounter the problem after restart: https://github.com/louislam/uptime-kuma/issues");
            process.exit(1);
        }

        await setSetting("databasePatchedFiles", databasePatchedFiles);
    }

    /**
     * Used it patch2() only
     * @param sqlFilename
     * @param databasePatchedFiles
     */
    static async patch2Recursion(sqlFilename, databasePatchedFiles) {
        let value = this.patchList[sqlFilename];

        if (! value) {
            console.log(sqlFilename + " skip");
            return;
        }

        // Check if patched
        if (! databasePatchedFiles[sqlFilename]) {
            console.log(sqlFilename + " is not patched");

            if (value.parents) {
                console.log(sqlFilename + " need parents");
                for (let parentSQLFilename of value.parents) {
                    await this.patch2Recursion(parentSQLFilename, databasePatchedFiles);
                }
            }

            this.backup(dayjs().format("YYYYMMDDHHmmss"));

            console.log(sqlFilename + " is patching");
            this.patched = true;
            await this.importSQLFile("./db/" + sqlFilename);
            databasePatchedFiles[sqlFilename] = true;
            console.log(sqlFilename + " is patched successfully");

        } else {
            console.log(sqlFilename + " is already patched, skip");
        }
    }

    /**
     * Sadly, multi sql statements is not supported by many sqlite libraries, I have to implement it myself
     * @param filename
     * @returns {Promise<void>}
     */
    static async importSQLFile(filename) {

        await R.getCell("SELECT 1");

        let text = fs.readFileSync(filename).toString();

        // Remove all comments (--)
        let lines = text.split("\n");
        lines = lines.filter((line) => {
            return ! line.startsWith("--")
        });

        // Split statements by semicolon
        // Filter out empty line
        text = lines.join("\n")

        let statements = text.split(";")
            .map((statement) => {
                return statement.trim();
            })
            .filter((statement) => {
                return statement !== "";
            })

        for (let statement of statements) {
            await R.exec(statement);
        }
    }

    static getBetterSQLite3Database() {
        return R.knex.client.acquireConnection();
    }

    /**
     * Special handle, because tarn.js throw a promise reject that cannot be caught
     * @returns {Promise<void>}
     */
    static async close() {
        const listener = (reason, p) => {
            Database.noReject = false;
        };
        process.addListener("unhandledRejection", listener);

        console.log("Closing DB");

        while (true) {
            Database.noReject = true;
            await R.close();
            await sleep(2000);

            if (Database.noReject) {
                break;
            } else {
                console.log("Waiting to close the db");
            }
        }
        console.log("SQLite closed");

        process.removeListener("unhandledRejection", listener);
    }

    /**
     * One backup one time in this process.
     * Reset this.backupPath if you want to backup again
     * @param version
     */
    static backup(version) {
        if (! this.backupPath) {
            console.info("Backup the db")
            this.backupPath = this.dataDir + "kuma.db.bak" + version;
            fs.copyFileSync(Database.path, this.backupPath);

            const shmPath = Database.path + "-shm";
            if (fs.existsSync(shmPath)) {
                this.backupShmPath = shmPath + ".bak" + version;
                fs.copyFileSync(shmPath, this.backupShmPath);
            }

            const walPath = Database.path + "-wal";
            if (fs.existsSync(walPath)) {
                this.backupWalPath = walPath + ".bak" + version;
                fs.copyFileSync(walPath, this.backupWalPath);
            }
        }
    }

    /**
     *
     */
    static restore() {
        if (this.backupPath) {
            console.error("Patch db failed!!! Restoring the backup");

            const shmPath = Database.path + "-shm";
            const walPath = Database.path + "-wal";

            // Delete patch failed db
            try {
                if (fs.existsSync(Database.path)) {
                    fs.unlinkSync(Database.path);
                }

                if (fs.existsSync(shmPath)) {
                    fs.unlinkSync(shmPath);
                }

                if (fs.existsSync(walPath)) {
                    fs.unlinkSync(walPath);
                }
            } catch (e) {
                console.log("Restore failed, you may need to restore the backup manually");
                process.exit(1);
            }

            // Restore backup
            fs.copyFileSync(this.backupPath, Database.path);

            if (this.backupShmPath) {
                fs.copyFileSync(this.backupShmPath, shmPath);
            }

            if (this.backupWalPath) {
                fs.copyFileSync(this.backupWalPath, walPath);
            }

        } else {
            console.log("Nothing to restore");
        }
    }
}

module.exports = Database;<|MERGE_RESOLUTION|>--- conflicted
+++ resolved
@@ -32,11 +32,8 @@
         "patch-improve-performance.sql": true,
         "patch-monitor-public.sql": true,
         "patch-2fa.sql": true,
-<<<<<<< HEAD
+        "patch-add-retry-interval-monitor.sql": true,
         "patch-monitor-public-weight.sql": true,
-=======
-        "patch-add-retry-interval-monitor.sql": true,
->>>>>>> 72783fd9
     }
 
     /**
