console.log("Welcome to Uptime Kuma");

if (! process.env.NODE_ENV) {
    process.env.NODE_ENV = "production";
}

console.log("Node Env: " + process.env.NODE_ENV);

const { sleep, debug, TimeLogger, getRandomInt } = require("../src/util");

console.log("Importing Node libraries");
const fs = require("fs");
const http = require("http");
const https = require("https");

console.log("Importing 3rd-party libraries");
debug("Importing express");
const express = require("express");
debug("Importing socket.io");
const { Server } = require("socket.io");
debug("Importing redbean-node");
const { R } = require("redbean-node");
debug("Importing jsonwebtoken");
const jwt = require("jsonwebtoken");
debug("Importing http-graceful-shutdown");
const gracefulShutdown = require("http-graceful-shutdown");
debug("Importing prometheus-api-metrics");
const prometheusAPIMetrics = require("prometheus-api-metrics");
debug("Importing compare-versions");
const compareVersions = require("compare-versions");

debug("Importing 2FA Modules");
const notp = require("notp");
const base32 = require("thirty-two");

console.log("Importing this project modules");
debug("Importing Monitor");
const Monitor = require("./model/monitor");
debug("Importing Settings");
const { getSettings, setSettings, setting, initJWTSecret, genSecret, allowDevAllOrigin, checkLogin } = require("./util-server");

debug("Importing Notification");
const { Notification } = require("./notification");
Notification.init();

debug("Importing Database");
const Database = require("./database");

const { basicAuth } = require("./auth");
const { login } = require("./auth");
const passwordHash = require("./password-hash");

const args = require("args-parser")(process.argv);

const checkVersion = require("./check-version");
console.info("Version: " + checkVersion.version);

// If host is omitted, the server will accept connections on the unspecified IPv6 address (::) when IPv6 is available and the unspecified IPv4 address (0.0.0.0) otherwise.
// Dual-stack support for (::)
const hostname = process.env.HOST || args.host;
const port = parseInt(process.env.PORT || args.port || 3001);

// SSL
const sslKey = process.env.SSL_KEY || args["ssl-key"] || undefined;
const sslCert = process.env.SSL_CERT || args["ssl-cert"] || undefined;

<<<<<<< HEAD
// Data Directory (must be end with "/")
Database.dataDir = process.env.DATA_DIR || args["data-dir"] || "./data/";
Database.path = Database.dataDir + "kuma.db";
if (! fs.existsSync(Database.dataDir)) {
    fs.mkdirSync(Database.dataDir, { recursive: true });
}
console.log(`Data Dir: ${Database.dataDir}`);

console.log("Creating express and socket.io instance");
=======
// Demo Mode?
const demoMode = args["demo"] || false;

if (demoMode) {
    console.log("==== Demo Mode ====");
}

console.log("Creating express and socket.io instance")
>>>>>>> 76a39f13
const app = express();

let server;

if (sslKey && sslCert) {
    console.log("Server Type: HTTPS");
    server = https.createServer({
        key: fs.readFileSync(sslKey),
        cert: fs.readFileSync(sslCert)
    }, app);
} else {
    console.log("Server Type: HTTP");
    server = http.createServer(app);
}

const io = new Server(server);
module.exports.io = io;

// Must be after io instantiation
const { sendNotificationList, sendHeartbeatList, sendImportantHeartbeatList } = require("./client");
const { statusPageSocketHandler } = require("./socket-handlers/status-page-socket-handler");

app.use(express.json());

/**
 * Total WebSocket client connected to server currently, no actual use
 * @type {number}
 */
let totalClient = 0;

/**
 * Use for decode the auth object
 * @type {null}
 */
let jwtSecret = null;

/**
 * Main monitor list
 * @type {{}}
 */
let monitorList = {};

/**
 * Show Setup Page
 * @type {boolean}
 */
let needSetup = false;

/**
 * Cache Index HTML
 * @type {string}
 */
let indexHTML = fs.readFileSync("./dist/index.html").toString();

exports.entryPage = "dashboard";

(async () => {
    Database.init(args);
    await initDatabase();

    exports.entryPage = await setting("entryPage");

    console.log("Adding route");

    // ***************************
    // Normal Router here
    // ***************************

    // Robots.txt
    app.get("/robots.txt", async (_request, response) => {
        let txt = "User-agent: *\nDisallow:";
        if (! await setting("searchEngineIndex")) {
            txt += " /";
        }
        response.setHeader("Content-Type", "text/plain");
        response.send(txt);
    });

    // Basic Auth Router here

    // Prometheus API metrics  /metrics
    // With Basic Auth using the first user's username/password
    app.get("/metrics", basicAuth, prometheusAPIMetrics());

    app.use("/", express.static("dist"));

    // ./data/upload
    app.use("/upload", express.static(Database.uploadDir));

    app.get("/.well-known/change-password", async (_, response) => {
        response.redirect("https://github.com/louislam/uptime-kuma/wiki/Reset-Password-via-CLI");
    });

    // API Router
    const apiRouter = require("./routers/api-router");
    app.use(apiRouter);

    // Universal Route Handler, must be at the end of all express route.
    app.get("*", async (_request, response) => {
        if (_request.originalUrl.startsWith("/upload/")) {
            response.status(404).send("File not found.");
        } else {
            response.send(indexHTML);
        }
    });

    console.log("Adding socket handler");
    io.on("connection", async (socket) => {

        socket.emit("info", {
            version: checkVersion.version,
            latestVersion: checkVersion.latestVersion,
        });

        totalClient++;

        if (needSetup) {
            console.log("Redirect to setup page");
            socket.emit("setup");
        }

        socket.on("disconnect", () => {
            totalClient--;
        });

        // ***************************
        // Public Socket API
        // ***************************

        socket.on("loginByToken", async (token, callback) => {

            try {
                let decoded = jwt.verify(token, jwtSecret);

                console.log("Username from JWT: " + decoded.username);

                let user = await R.findOne("user", " username = ? AND active = 1 ", [
                    decoded.username,
                ]);

                if (user) {
                    debug("afterLogin");

                    afterLogin(socket, user);

                    debug("afterLogin ok");

                    callback({
                        ok: true,
                    });
                } else {
                    callback({
                        ok: false,
                        msg: "The user is inactive or deleted.",
                    });
                }
            } catch (error) {
                callback({
                    ok: false,
                    msg: "Invalid token.",
                });
            }

        });

        socket.on("login", async (data, callback) => {
            console.log("Login");

            let user = await login(data.username, data.password);

            if (user) {
                afterLogin(socket, user);

                if (user.twofaStatus == 0) {
                    callback({
                        ok: true,
                        token: jwt.sign({
                            username: data.username,
                        }, jwtSecret),
                    });
                }

                if (user.twofaStatus == 1 && !data.token) {
                    callback({
                        tokenRequired: true,
                    });
                }

                if (data.token) {
                    let verify = notp.totp.verify(data.token, user.twofa_secret);

                    if (verify && verify.delta == 0) {
                        callback({
                            ok: true,
                            token: jwt.sign({
                                username: data.username,
                            }, jwtSecret),
                        });
                    } else {
                        callback({
                            ok: false,
                            msg: "Invalid Token!",
                        });
                    }
                }
            } else {
                callback({
                    ok: false,
                    msg: "Incorrect username or password.",
                });
            }

        });

        socket.on("logout", async (callback) => {
            socket.leave(socket.userID);
            socket.userID = null;
            callback();
        });

        socket.on("prepare2FA", async (callback) => {
            try {
                checkLogin(socket);

                let user = await R.findOne("user", " id = ? AND active = 1 ", [
                    socket.userID,
                ]);

                if (user.twofa_status == 0) {
                    let newSecret = await genSecret();
                    let encodedSecret = base32.encode(newSecret);
                    let uri = `otpauth://totp/Uptime%20Kuma:${user.username}?secret=${encodedSecret}`;

                    await R.exec("UPDATE `user` SET twofa_secret = ? WHERE id = ? ", [
                        newSecret,
                        socket.userID,
                    ]);

                    callback({
                        ok: true,
                        uri: uri,
                    });
                } else {
                    callback({
                        ok: false,
                        msg: "2FA is already enabled.",
                    });
                }
            } catch (error) {
                callback({
                    ok: false,
                    msg: "Error while trying to prepare 2FA.",
                });
            }
        });

        socket.on("save2FA", async (callback) => {
            try {
                checkLogin(socket);

                await R.exec("UPDATE `user` SET twofa_status = 1 WHERE id = ? ", [
                    socket.userID,
                ]);

                callback({
                    ok: true,
                    msg: "2FA Enabled.",
                });
            } catch (error) {
                callback({
                    ok: false,
                    msg: "Error while trying to change 2FA.",
                });
            }
        });

        socket.on("disable2FA", async (callback) => {
            try {
                checkLogin(socket);

                await R.exec("UPDATE `user` SET twofa_status = 0 WHERE id = ? ", [
                    socket.userID,
                ]);

                callback({
                    ok: true,
                    msg: "2FA Disabled.",
                });
            } catch (error) {
                callback({
                    ok: false,
                    msg: "Error while trying to change 2FA.",
                });
            }
        });

        socket.on("verifyToken", async (token, callback) => {
            let user = await R.findOne("user", " id = ? AND active = 1 ", [
                socket.userID,
            ]);

            let verify = notp.totp.verify(token, user.twofa_secret);

            if (verify && verify.delta == 0) {
                callback({
                    ok: true,
                    valid: true,
                });
            } else {
                callback({
                    ok: false,
                    msg: "Invalid Token.",
                    valid: false,
                });
            }
        });

        socket.on("twoFAStatus", async (callback) => {
            checkLogin(socket);

            try {
                let user = await R.findOne("user", " id = ? AND active = 1 ", [
                    socket.userID,
                ]);

                if (user.twofa_status == 1) {
                    callback({
                        ok: true,
                        status: true,
                    });
                } else {
                    callback({
                        ok: true,
                        status: false,
                    });
                }
            } catch (error) {
                callback({
                    ok: false,
                    msg: "Error while trying to get 2FA status.",
                });
            }
        });

        socket.on("needSetup", async (callback) => {
            callback(needSetup);
        });

        socket.on("setup", async (username, password, callback) => {
            try {
                if ((await R.count("user")) !== 0) {
                    throw new Error("Uptime Kuma has been setup. If you want to setup again, please delete the database.");
                }

                let user = R.dispense("user");
                user.username = username;
                user.password = passwordHash.generate(password);
                await R.store(user);

                needSetup = false;

                callback({
                    ok: true,
                    msg: "Added Successfully.",
                });

            } catch (e) {
                callback({
                    ok: false,
                    msg: e.message,
                });
            }
        });

        // ***************************
        // Auth Only API
        // ***************************

        // Add a new monitor
        socket.on("add", async (monitor, callback) => {
            try {
                checkLogin(socket);
                let bean = R.dispense("monitor");

                let notificationIDList = monitor.notificationIDList;
                delete monitor.notificationIDList;

                monitor.accepted_statuscodes_json = JSON.stringify(monitor.accepted_statuscodes);
                delete monitor.accepted_statuscodes;

                bean.import(monitor);
                bean.user_id = socket.userID;
                await R.store(bean);

                await updateMonitorNotification(bean.id, notificationIDList);

                await startMonitor(socket.userID, bean.id);
                await sendMonitorList(socket);

                callback({
                    ok: true,
                    msg: "Added Successfully.",
                    monitorID: bean.id,
                });

            } catch (e) {
                callback({
                    ok: false,
                    msg: e.message,
                });
            }
        });

        // Edit a monitor
        socket.on("editMonitor", async (monitor, callback) => {
            try {
                checkLogin(socket);

                let bean = await R.findOne("monitor", " id = ? ", [ monitor.id ]);

                if (bean.user_id !== socket.userID) {
                    throw new Error("Permission denied.");
                }

                bean.name = monitor.name;
                bean.type = monitor.type;
                bean.url = monitor.url;
                bean.interval = monitor.interval;
                bean.retryInterval = monitor.retryInterval;
                bean.hostname = monitor.hostname;
                bean.maxretries = monitor.maxretries;
                bean.port = monitor.port;
                bean.keyword = monitor.keyword;
                bean.ignoreTls = monitor.ignoreTls;
                bean.upsideDown = monitor.upsideDown;
                bean.maxredirects = monitor.maxredirects;
                bean.accepted_statuscodes_json = JSON.stringify(monitor.accepted_statuscodes);
                bean.dns_resolve_type = monitor.dns_resolve_type;
                bean.dns_resolve_server = monitor.dns_resolve_server;

                await R.store(bean);

                await updateMonitorNotification(bean.id, monitor.notificationIDList);

                if (bean.active) {
                    await restartMonitor(socket.userID, bean.id);
                }

                await sendMonitorList(socket);

                callback({
                    ok: true,
                    msg: "Saved.",
                    monitorID: bean.id,
                });

            } catch (e) {
                console.error(e);
                callback({
                    ok: false,
                    msg: e.message,
                });
            }
        });

        socket.on("getMonitorList", async (callback) => {
            try {
                checkLogin(socket);
                await sendMonitorList(socket);
                callback({
                    ok: true,
                });
            } catch (e) {
                console.error(e);
                callback({
                    ok: false,
                    msg: e.message,
                });
            }
        });

        socket.on("getMonitor", async (monitorID, callback) => {
            try {
                checkLogin(socket);

                console.log(`Get Monitor: ${monitorID} User ID: ${socket.userID}`);

                let bean = await R.findOne("monitor", " id = ? AND user_id = ? ", [
                    monitorID,
                    socket.userID,
                ]);

                callback({
                    ok: true,
                    monitor: await bean.toJSON(),
                });

            } catch (e) {
                callback({
                    ok: false,
                    msg: e.message,
                });
            }
        });

        // Start or Resume the monitor
        socket.on("resumeMonitor", async (monitorID, callback) => {
            try {
                checkLogin(socket);
                await startMonitor(socket.userID, monitorID);
                await sendMonitorList(socket);

                callback({
                    ok: true,
                    msg: "Resumed Successfully.",
                });

            } catch (e) {
                callback({
                    ok: false,
                    msg: e.message,
                });
            }
        });

        socket.on("pauseMonitor", async (monitorID, callback) => {
            try {
                checkLogin(socket);
                await pauseMonitor(socket.userID, monitorID);
                await sendMonitorList(socket);

                callback({
                    ok: true,
                    msg: "Paused Successfully.",
                });

            } catch (e) {
                callback({
                    ok: false,
                    msg: e.message,
                });
            }
        });

        socket.on("deleteMonitor", async (monitorID, callback) => {
            try {
                checkLogin(socket);

                console.log(`Delete Monitor: ${monitorID} User ID: ${socket.userID}`);

                if (monitorID in monitorList) {
                    monitorList[monitorID].stop();
                    delete monitorList[monitorID];
                }

                await R.exec("DELETE FROM monitor WHERE id = ? AND user_id = ? ", [
                    monitorID,
                    socket.userID,
                ]);

                callback({
                    ok: true,
                    msg: "Deleted Successfully.",
                });

                await sendMonitorList(socket);

            } catch (e) {
                callback({
                    ok: false,
                    msg: e.message,
                });
            }
        });

        socket.on("getTags", async (callback) => {
            try {
                checkLogin(socket);

                const list = await R.findAll("tag");

                callback({
                    ok: true,
                    tags: list.map(bean => bean.toJSON()),
                });

            } catch (e) {
                callback({
                    ok: false,
                    msg: e.message,
                });
            }
        });

        socket.on("addTag", async (tag, callback) => {
            try {
                checkLogin(socket);

                let bean = R.dispense("tag");
                bean.name = tag.name;
                bean.color = tag.color;
                await R.store(bean);

                callback({
                    ok: true,
                    tag: await bean.toJSON(),
                });

            } catch (e) {
                callback({
                    ok: false,
                    msg: e.message,
                });
            }
        });

        socket.on("editTag", async (tag, callback) => {
            try {
                checkLogin(socket);

                let bean = await R.findOne("monitor", " id = ? ", [ tag.id ]);
                bean.name = tag.name;
                bean.color = tag.color;
                await R.store(bean);

                callback({
                    ok: true,
                    tag: await bean.toJSON(),
                });

            } catch (e) {
                callback({
                    ok: false,
                    msg: e.message,
                });
            }
        });

        socket.on("deleteTag", async (tagID, callback) => {
            try {
                checkLogin(socket);

                await R.exec("DELETE FROM tag WHERE id = ? ", [ tagID ]);

                callback({
                    ok: true,
                    msg: "Deleted Successfully.",
                });

            } catch (e) {
                callback({
                    ok: false,
                    msg: e.message,
                });
            }
        });

        socket.on("addMonitorTag", async (tagID, monitorID, value, callback) => {
            try {
                checkLogin(socket);

                await R.exec("INSERT INTO monitor_tag (tag_id, monitor_id, value) VALUES (?, ?, ?)", [
                    tagID,
                    monitorID,
                    value,
                ]);

                callback({
                    ok: true,
                    msg: "Added Successfully.",
                });

            } catch (e) {
                callback({
                    ok: false,
                    msg: e.message,
                });
            }
        });

        socket.on("editMonitorTag", async (tagID, monitorID, value, callback) => {
            try {
                checkLogin(socket);

                await R.exec("UPDATE monitor_tag SET value = ? WHERE tag_id = ? AND monitor_id = ?", [
                    value,
                    tagID,
                    monitorID,
                ]);

                callback({
                    ok: true,
                    msg: "Edited Successfully.",
                });

            } catch (e) {
                callback({
                    ok: false,
                    msg: e.message,
                });
            }
        });

        socket.on("deleteMonitorTag", async (tagID, monitorID, value, callback) => {
            try {
                checkLogin(socket);

                await R.exec("DELETE FROM monitor_tag WHERE tag_id = ? AND monitor_id = ? AND value = ?", [
                    tagID,
                    monitorID,
                    value,
                ]);

                // Cleanup unused Tags
                await R.exec("delete from tag where ( select count(*) from monitor_tag mt where tag.id = mt.tag_id ) = 0");

                callback({
                    ok: true,
                    msg: "Deleted Successfully.",
                });

            } catch (e) {
                callback({
                    ok: false,
                    msg: e.message,
                });
            }
        });

        socket.on("changePassword", async (password, callback) => {
            try {
                checkLogin(socket);

                if (! password.currentPassword) {
                    throw new Error("Invalid new password");
                }

                let user = await R.findOne("user", " id = ? AND active = 1 ", [
                    socket.userID,
                ]);

                if (user && passwordHash.verify(password.currentPassword, user.password)) {

                    user.resetPassword(password.newPassword);

                    callback({
                        ok: true,
                        msg: "Password has been updated successfully.",
                    });
                } else {
                    throw new Error("Incorrect current password");
                }

            } catch (e) {
                callback({
                    ok: false,
                    msg: e.message,
                });
            }
        });

        socket.on("getSettings", async (callback) => {
            try {
                checkLogin(socket);

                callback({
                    ok: true,
                    data: await getSettings("general"),
                });

            } catch (e) {
                callback({
                    ok: false,
                    msg: e.message,
                });
            }
        });

        socket.on("setSettings", async (data, callback) => {
            try {
                checkLogin(socket);

                await setSettings("general", data);
                exports.entryPage = data.entryPage;

                callback({
                    ok: true,
                    msg: "Saved"
                });

            } catch (e) {
                callback({
                    ok: false,
                    msg: e.message,
                });
            }
        });

        // Add or Edit
        socket.on("addNotification", async (notification, notificationID, callback) => {
            try {
                checkLogin(socket);

                let notificationBean = await Notification.save(notification, notificationID, socket.userID);
                await sendNotificationList(socket);

                callback({
                    ok: true,
                    msg: "Saved",
                    id: notificationBean.id,
                });

            } catch (e) {
                callback({
                    ok: false,
                    msg: e.message,
                });
            }
        });

        socket.on("deleteNotification", async (notificationID, callback) => {
            try {
                checkLogin(socket);

                await Notification.delete(notificationID, socket.userID);
                await sendNotificationList(socket);

                callback({
                    ok: true,
                    msg: "Deleted",
                });

            } catch (e) {
                callback({
                    ok: false,
                    msg: e.message,
                });
            }
        });

        socket.on("testNotification", async (notification, callback) => {
            try {
                checkLogin(socket);

                let msg = await Notification.send(notification, notification.name + " Testing");

                callback({
                    ok: true,
                    msg,
                });

            } catch (e) {
                console.error(e);

                callback({
                    ok: false,
                    msg: e.message,
                });
            }
        });

        socket.on("checkApprise", async (callback) => {
            try {
                checkLogin(socket);
                callback(Notification.checkApprise());
            } catch (e) {
                callback(false);
            }
        });

        socket.on("uploadBackup", async (uploadedJSON, importHandle, callback) => {
            try {
                checkLogin(socket);

                let backupData = JSON.parse(uploadedJSON);

                console.log(`Importing Backup, User ID: ${socket.userID}, Version: ${backupData.version}`);

                let notificationListData = backupData.notificationList;
                let monitorListData = backupData.monitorList;

                let version17x = compareVersions.compare(backupData.version, "1.7.0", ">=");

                // If the import option is "overwrite" it'll clear most of the tables, except "settings" and "user"
                if (importHandle == "overwrite") {
                    // Stops every monitor first, so it doesn't execute any heartbeat while importing
                    for (let id in monitorList) {
                        let monitor = monitorList[id];
                        await monitor.stop();
                    }
                    await R.exec("DELETE FROM heartbeat");
                    await R.exec("DELETE FROM monitor_notification");
                    await R.exec("DELETE FROM monitor_tls_info");
                    await R.exec("DELETE FROM notification");
                    await R.exec("DELETE FROM monitor_tag");
                    await R.exec("DELETE FROM tag");
                    await R.exec("DELETE FROM monitor");
                }

                // Only starts importing if the backup file contains at least one notification
                if (notificationListData.length >= 1) {
                    // Get every existing notification name and puts them in one simple string
                    let notificationNameList = await R.getAll("SELECT name FROM notification");
                    let notificationNameListString = JSON.stringify(notificationNameList);

                    for (let i = 0; i < notificationListData.length; i++) {
                        // Only starts importing the notification if the import option is "overwrite", "keep" or "skip" but the notification doesn't exists
                        if ((importHandle == "skip" && notificationNameListString.includes(notificationListData[i].name) == false) || importHandle == "keep" || importHandle == "overwrite") {

                            let notification = JSON.parse(notificationListData[i].config);
                            await Notification.save(notification, null, socket.userID);

                        }
                    }
                }

                // Only starts importing if the backup file contains at least one monitor
                if (monitorListData.length >= 1) {
                    // Get every existing monitor name and puts them in one simple string
                    let monitorNameList = await R.getAll("SELECT name FROM monitor");
                    let monitorNameListString = JSON.stringify(monitorNameList);

                    for (let i = 0; i < monitorListData.length; i++) {
                        // Only starts importing the monitor if the import option is "overwrite", "keep" or "skip" but the notification doesn't exists
                        if ((importHandle == "skip" && monitorNameListString.includes(monitorListData[i].name) == false) || importHandle == "keep" || importHandle == "overwrite") {

                            // Define in here every new variable for monitors which where implemented after the first version of the Import/Export function (1.6.0)
                            // --- Start ---

                            // Define default values
                            let retryInterval = 0;

                            /*
                            Only replace the default value with the backup file data for the specific version, where it appears the first time
                            More information about that where "let version" will be defined
                            */
                            if (version17x) {
                                retryInterval = monitorListData[i].retryInterval;
                            }

                            // --- End ---

                            let monitor = {
                                // Define the new variable from earlier here
                                name: monitorListData[i].name,
                                type: monitorListData[i].type,
                                url: monitorListData[i].url,
                                interval: monitorListData[i].interval,
                                retryInterval: retryInterval,
                                hostname: monitorListData[i].hostname,
                                maxretries: monitorListData[i].maxretries,
                                port: monitorListData[i].port,
                                keyword: monitorListData[i].keyword,
                                ignoreTls: monitorListData[i].ignoreTls,
                                upsideDown: monitorListData[i].upsideDown,
                                maxredirects: monitorListData[i].maxredirects,
                                accepted_statuscodes: monitorListData[i].accepted_statuscodes,
                                dns_resolve_type: monitorListData[i].dns_resolve_type,
                                dns_resolve_server: monitorListData[i].dns_resolve_server,
                                notificationIDList: {},
                            };

                            let bean = R.dispense("monitor");

                            let notificationIDList = monitor.notificationIDList;
                            delete monitor.notificationIDList;

                            monitor.accepted_statuscodes_json = JSON.stringify(monitor.accepted_statuscodes);
                            delete monitor.accepted_statuscodes;

                            bean.import(monitor);
                            bean.user_id = socket.userID;
                            await R.store(bean);

                            // Only for backup files with the version 1.7.0 or higher, since there was the tag feature implemented
                            if (version17x) {
                                // Only import if the specific monitor has tags assigned
                                for (const oldTag of monitorListData[i].tags) {

                                    // Check if tag already exists and get data ->
                                    let tag = await R.findOne("tag", " name = ?", [
                                        oldTag.name,
                                    ]);

                                    let tagId;
                                    if (! tag) {
                                        // -> If it doesn't exist, create new tag from backup file
                                        let beanTag = R.dispense("tag");
                                        beanTag.name = oldTag.name;
                                        beanTag.color = oldTag.color;
                                        await R.store(beanTag);

                                        tagId = beanTag.id;
                                    } else {
                                        // -> If it already exist, set tagId to value from database
                                        tagId = tag.id;
                                    }

                                    // Assign the new created tag to the monitor
                                    await R.exec("INSERT INTO monitor_tag (tag_id, monitor_id, value) VALUES (?, ?, ?)", [
                                        tagId,
                                        bean.id,
                                        oldTag.value,
                                    ]);

                                }
                            }

                            await updateMonitorNotification(bean.id, notificationIDList);

                            // If monitor was active start it immediately, otherwise pause it
                            if (monitorListData[i].active == 1) {
                                await startMonitor(socket.userID, bean.id);
                            } else {
                                await pauseMonitor(socket.userID, bean.id);
                            }

                        }
                    }

                    await sendNotificationList(socket);
                    await sendMonitorList(socket);
                }

                callback({
                    ok: true,
                    msg: "Backup successfully restored.",
                });

            } catch (e) {
                callback({
                    ok: false,
                    msg: e.message,
                });
            }
        });

        socket.on("clearEvents", async (monitorID, callback) => {
            try {
                checkLogin(socket);

                console.log(`Clear Events Monitor: ${monitorID} User ID: ${socket.userID}`);

                await R.exec("UPDATE heartbeat SET msg = ?, important = ? WHERE monitor_id = ? ", [
                    "",
                    "0",
                    monitorID,
                ]);

                await sendImportantHeartbeatList(socket, monitorID, true, true);

                callback({
                    ok: true,
                });

            } catch (e) {
                callback({
                    ok: false,
                    msg: e.message,
                });
            }
        });

        socket.on("clearHeartbeats", async (monitorID, callback) => {
            try {
                checkLogin(socket);

                console.log(`Clear Heartbeats Monitor: ${monitorID} User ID: ${socket.userID}`);

                await R.exec("DELETE FROM heartbeat WHERE monitor_id = ?", [
                    monitorID
                ]);

                await sendHeartbeatList(socket, monitorID, true, true);

                callback({
                    ok: true,
                });

            } catch (e) {
                callback({
                    ok: false,
                    msg: e.message,
                });
            }
        });

        socket.on("clearStatistics", async (callback) => {
            try {
                checkLogin(socket);

                console.log(`Clear Statistics User ID: ${socket.userID}`);

                await R.exec("DELETE FROM heartbeat");

                callback({
                    ok: true,
                });

            } catch (e) {
                callback({
                    ok: false,
                    msg: e.message,
                });
            }
        });

        // Status Page Socket Handler for admin only
        statusPageSocketHandler(socket);

        debug("added all socket handlers");

        // ***************************
        // Better do anything after added all socket handlers here
        // ***************************

        debug("check auto login");
        if (await setting("disableAuth")) {
            console.log("Disabled Auth: auto login to admin");
            afterLogin(socket, await R.findOne("user"));
            socket.emit("autoLogin");
        } else {
            debug("need auth");
        }

    });

    console.log("Init the server");

    server.once("error", async (err) => {
        console.error("Cannot listen: " + err.message);
        await Database.close();
    });

    server.listen(port, hostname, () => {
        if (hostname) {
            console.log(`Listening on ${hostname}:${port}`);
        } else {
            console.log(`Listening on ${port}`);
        }
        startMonitors();
        checkVersion.startInterval();
    });

})();

async function updateMonitorNotification(monitorID, notificationIDList) {
    await R.exec("DELETE FROM monitor_notification WHERE monitor_id = ? ", [
        monitorID,
    ]);

    for (let notificationID in notificationIDList) {
        if (notificationIDList[notificationID]) {
            let relation = R.dispense("monitor_notification");
            relation.monitor_id = monitorID;
            relation.notification_id = notificationID;
            await R.store(relation);
        }
    }
}

async function checkOwner(userID, monitorID) {
    let row = await R.getRow("SELECT id FROM monitor WHERE id = ? AND user_id = ? ", [
        monitorID,
        userID,
    ]);

    if (! row) {
        throw new Error("You do not own this monitor.");
    }
}

async function sendMonitorList(socket) {
    let list = await getMonitorJSONList(socket.userID);
    io.to(socket.userID).emit("monitorList", list);
    return list;
}

async function afterLogin(socket, user) {
    socket.userID = user.id;
    socket.join(user.id);

    let monitorList = await sendMonitorList(socket);
    sendNotificationList(socket);

    await sleep(500);

    for (let monitorID in monitorList) {
        await sendHeartbeatList(socket, monitorID);
    }

    for (let monitorID in monitorList) {
        await sendImportantHeartbeatList(socket, monitorID);
    }

    for (let monitorID in monitorList) {
        await Monitor.sendStats(io, monitorID, user.id);
    }
}

async function getMonitorJSONList(userID) {
    let result = {};

    let monitorList = await R.find("monitor", " user_id = ? ORDER BY weight DESC, name", [
        userID,
    ]);

    for (let monitor of monitorList) {
        result[monitor.id] = await monitor.toJSON();
    }

    return result;
}

async function initDatabase() {
    if (! fs.existsSync(Database.path)) {
        console.log("Copying Database");
        fs.copyFileSync(Database.templatePath, Database.path);
    }

    console.log("Connecting to Database");
    await Database.connect();
    console.log("Connected");

    // Patch the database
    await Database.patch();

    let jwtSecretBean = await R.findOne("setting", " `key` = ? ", [
        "jwtSecret",
    ]);

    if (! jwtSecretBean) {
        console.log("JWT secret is not found, generate one.");
        jwtSecretBean = await initJWTSecret();
        console.log("Stored JWT secret into database");
    } else {
        console.log("Load JWT secret from database.");
    }

    // If there is no record in user table, it is a new Uptime Kuma instance, need to setup
    if ((await R.count("user")) === 0) {
        console.log("No user, need setup");
        needSetup = true;
    }

    jwtSecret = jwtSecretBean.value;
}

async function startMonitor(userID, monitorID) {
    await checkOwner(userID, monitorID);

    console.log(`Resume Monitor: ${monitorID} User ID: ${userID}`);

    await R.exec("UPDATE monitor SET active = 1 WHERE id = ? AND user_id = ? ", [
        monitorID,
        userID,
    ]);

    let monitor = await R.findOne("monitor", " id = ? ", [
        monitorID,
    ]);

    if (monitor.id in monitorList) {
        monitorList[monitor.id].stop();
    }

    monitorList[monitor.id] = monitor;
    monitor.start(io);
}

async function restartMonitor(userID, monitorID) {
    return await startMonitor(userID, monitorID);
}

async function pauseMonitor(userID, monitorID) {
    await checkOwner(userID, monitorID);

    console.log(`Pause Monitor: ${monitorID} User ID: ${userID}`);

    await R.exec("UPDATE monitor SET active = 0 WHERE id = ? AND user_id = ? ", [
        monitorID,
        userID,
    ]);

    if (monitorID in monitorList) {
        monitorList[monitorID].stop();
    }
}

/**
 * Resume active monitors
 */
async function startMonitors() {
    let list = await R.find("monitor", " active = 1 ");

    for (let monitor of list) {
        monitorList[monitor.id] = monitor;
    }

    for (let monitor of list) {
        monitor.start(io);
        // Give some delays, so all monitors won't make request at the same moment when just start the server.
        await sleep(getRandomInt(300, 1000));
    }
}

async function shutdownFunction(signal) {
    console.log("Shutdown requested");
    console.log("Called signal: " + signal);

    console.log("Stopping all monitors");
    for (let id in monitorList) {
        let monitor = monitorList[id];
        monitor.stop();
    }
    await sleep(2000);
    await Database.close();
}

function finalFunction() {
    console.log("Graceful shutdown successfully!");
}

gracefulShutdown(server, {
    signals: "SIGINT SIGTERM",
    timeout: 30000,                   // timeout: 30 secs
    development: false,               // not in dev mode
    forceExit: true,                  // triggers process.exit() at the end of shutdown process
    onShutdown: shutdownFunction,     // shutdown function (async) - e.g. for cleanup DB, ...
    finally: finalFunction,            // finally function (sync) - e.g. for logging
});

// Catch unexpected errors here
process.addListener("unhandledRejection", (error, promise) => {
    console.trace(error);
    console.error("If you keep encountering errors, please report to https://github.com/louislam/uptime-kuma/issues");
});<|MERGE_RESOLUTION|>--- conflicted
+++ resolved
@@ -64,17 +64,6 @@
 const sslKey = process.env.SSL_KEY || args["ssl-key"] || undefined;
 const sslCert = process.env.SSL_CERT || args["ssl-cert"] || undefined;
 
-<<<<<<< HEAD
-// Data Directory (must be end with "/")
-Database.dataDir = process.env.DATA_DIR || args["data-dir"] || "./data/";
-Database.path = Database.dataDir + "kuma.db";
-if (! fs.existsSync(Database.dataDir)) {
-    fs.mkdirSync(Database.dataDir, { recursive: true });
-}
-console.log(`Data Dir: ${Database.dataDir}`);
-
-console.log("Creating express and socket.io instance");
-=======
 // Demo Mode?
 const demoMode = args["demo"] || false;
 
@@ -83,7 +72,6 @@
 }
 
 console.log("Creating express and socket.io instance")
->>>>>>> 76a39f13
 const app = express();
 
 let server;
