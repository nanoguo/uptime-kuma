console.log("Welcome to Uptime Kuma");

if (! process.env.NODE_ENV) {
    process.env.NODE_ENV = "production";
}

console.log("Node Env: " + process.env.NODE_ENV);

const { sleep, debug, TimeLogger, getRandomInt } = require("../src/util");

console.log("Importing Node libraries")
const fs = require("fs");
const http = require("http");
const https = require("https");

console.log("Importing 3rd-party libraries")
debug("Importing express");
const express = require("express");
debug("Importing socket.io");
const { Server } = require("socket.io");
debug("Importing redbean-node");
const { R } = require("redbean-node");
debug("Importing jsonwebtoken");
const jwt = require("jsonwebtoken");
debug("Importing http-graceful-shutdown");
const gracefulShutdown = require("http-graceful-shutdown");
debug("Importing prometheus-api-metrics");
const prometheusAPIMetrics = require("prometheus-api-metrics");

debug("Importing 2FA Modules");
const notp = require("notp");
const base32 = require("thirty-two");

console.log("Importing this project modules");
debug("Importing Monitor");
const Monitor = require("./model/monitor");
debug("Importing Settings");
const { getSettings, setSettings, setting, initJWTSecret, genSecret, allowDevAllOrigin, checkLogin } = require("./util-server");

debug("Importing Notification");
const { Notification } = require("./notification");
Notification.init();

debug("Importing Database");
const Database = require("./database");

const { basicAuth } = require("./auth");
const { login } = require("./auth");
const passwordHash = require("./password-hash");

const args = require("args-parser")(process.argv);

const checkVersion = require("./check-version");
console.info("Version: " + checkVersion.version);

// If host is omitted, the server will accept connections on the unspecified IPv6 address (::) when IPv6 is available and the unspecified IPv4 address (0.0.0.0) otherwise.
// Dual-stack support for (::)
const hostname = process.env.HOST || args.host;
const port = parseInt(process.env.PORT || args.port || 3001);

// SSL
const sslKey = process.env.SSL_KEY || args["ssl-key"] || undefined;
const sslCert = process.env.SSL_CERT || args["ssl-cert"] || undefined;

<<<<<<< HEAD
// Data Directory (must be end with "/")
Database.dataDir = process.env.DATA_DIR || args["data-dir"] || "./data/";
Database.path = Database.dataDir + "kuma.db";
if (! fs.existsSync(Database.dataDir)) {
    fs.mkdirSync(Database.dataDir, { recursive: true });
}
console.log(`Data Dir: ${Database.dataDir}`);
=======
// Demo Mode?
const demoMode = args["demo"] || false;

if (demoMode) {
    console.log("==== Demo Mode ====");
}
>>>>>>> 6aaf984f

console.log("Creating express and socket.io instance")
const app = express();

let server;

if (sslKey && sslCert) {
    console.log("Server Type: HTTPS");
    server = https.createServer({
        key: fs.readFileSync(sslKey),
        cert: fs.readFileSync(sslCert)
    }, app);
} else {
    console.log("Server Type: HTTP");
    server = http.createServer(app);
}

const io = new Server(server);
module.exports.io = io;

// Must be after io instantiation
const { sendNotificationList, sendHeartbeatList, sendImportantHeartbeatList } = require("./client");
const { statusPageSocketHandler } = require("./socket-handlers/status-page-socket-handler");

app.use(express.json());

/**
 * Total WebSocket client connected to server currently, no actual use
 * @type {number}
 */
let totalClient = 0;

/**
 * Use for decode the auth object
 * @type {null}
 */
let jwtSecret = null;

/**
 * Main monitor list
 * @type {{}}
 */
let monitorList = {};

/**
 * Show Setup Page
 * @type {boolean}
 */
let needSetup = false;

/**
 * Cache Index HTML
 * @type {string}
 */
let indexHTML = fs.readFileSync("./dist/index.html").toString();

exports.entryPage = "dashboard";

(async () => {
    Database.init(args);
    await initDatabase();

    exports.entryPage = await setting("entryPage");

    console.log("Adding route");

    // ***************************
    // Normal Router here
    // ***************************

    // Robots.txt
    app.get("/robots.txt", async (_request, response) => {
        let txt = "User-agent: *\nDisallow:";
        if (! await setting("searchEngineIndex")) {
            txt += " /";
        }
        response.setHeader("Content-Type", "text/plain");
        response.send(txt);
    });

    // Basic Auth Router here

    // Prometheus API metrics  /metrics
    // With Basic Auth using the first user's username/password
    app.get("/metrics", basicAuth, prometheusAPIMetrics());

    app.use("/", express.static("dist"));

    app.get("/.well-known/change-password", async (_, response) => {
        response.redirect("https://github.com/louislam/uptime-kuma/wiki/Reset-Password-via-CLI");
    });

    // API Router
    const apiRouter = require("./routers/api-router");
    app.use(apiRouter);

    // Universal Route Handler, must be at the end of all express route.
    app.get("*", async (_request, response) => {
        response.send(indexHTML);
    });

    console.log("Adding socket handler")
    io.on("connection", async (socket) => {

        socket.emit("info", {
            version: checkVersion.version,
            latestVersion: checkVersion.latestVersion,
        })

        totalClient++;

        if (needSetup) {
            console.log("Redirect to setup page")
            socket.emit("setup")
        }

        socket.on("disconnect", () => {
            totalClient--;
        });

        // ***************************
        // Public Socket API
        // ***************************

        socket.on("loginByToken", async (token, callback) => {

            try {
                let decoded = jwt.verify(token, jwtSecret);

                console.log("Username from JWT: " + decoded.username)

                let user = await R.findOne("user", " username = ? AND active = 1 ", [
                    decoded.username,
                ])

                if (user) {
                    debug("afterLogin")

                    afterLogin(socket, user)

                    debug("afterLogin ok")

                    callback({
                        ok: true,
                    })
                } else {
                    callback({
                        ok: false,
                        msg: "The user is inactive or deleted.",
                    })
                }
            } catch (error) {
                callback({
                    ok: false,
                    msg: "Invalid token.",
                })
            }

        });

        socket.on("login", async (data, callback) => {
            console.log("Login")

            let user = await login(data.username, data.password)

            if (user) {
                afterLogin(socket, user)

                if (user.twofaStatus == 0) {
                    callback({
                        ok: true,
                        token: jwt.sign({
                            username: data.username,
                        }, jwtSecret),
                    })
                }

                if (user.twofaStatus == 1 && !data.token) {
                    callback({
                        tokenRequired: true,
                    })
                }

                if (data.token) {
                    let verify = notp.totp.verify(data.token, user.twofa_secret);

                    if (verify && verify.delta == 0) {
                        callback({
                            ok: true,
                            token: jwt.sign({
                                username: data.username,
                            }, jwtSecret),
                        })
                    } else {
                        callback({
                            ok: false,
                            msg: "Invalid Token!",
                        })
                    }
                }
            } else {
                callback({
                    ok: false,
                    msg: "Incorrect username or password.",
                })
            }

        });

        socket.on("logout", async (callback) => {
            socket.leave(socket.userID)
            socket.userID = null;
            callback();
        });

        socket.on("prepare2FA", async (callback) => {
            try {
                checkLogin(socket)

                let user = await R.findOne("user", " id = ? AND active = 1 ", [
                    socket.userID,
                ])

                if (user.twofa_status == 0) {
                    let newSecret = await genSecret()
                    let encodedSecret = base32.encode(newSecret);
                    let uri = `otpauth://totp/Uptime%20Kuma:${user.username}?secret=${encodedSecret}`;

                    await R.exec("UPDATE `user` SET twofa_secret = ? WHERE id = ? ", [
                        newSecret,
                        socket.userID,
                    ]);

                    callback({
                        ok: true,
                        uri: uri,
                    })
                } else {
                    callback({
                        ok: false,
                        msg: "2FA is already enabled.",
                    })
                }
            } catch (error) {
                callback({
                    ok: false,
                    msg: "Error while trying to prepare 2FA.",
                })
            }
        });

        socket.on("save2FA", async (callback) => {
            try {
                checkLogin(socket)

                await R.exec("UPDATE `user` SET twofa_status = 1 WHERE id = ? ", [
                    socket.userID,
                ]);

                callback({
                    ok: true,
                    msg: "2FA Enabled.",
                })
            } catch (error) {
                callback({
                    ok: false,
                    msg: "Error while trying to change 2FA.",
                })
            }
        });

        socket.on("disable2FA", async (callback) => {
            try {
                checkLogin(socket)

                await R.exec("UPDATE `user` SET twofa_status = 0 WHERE id = ? ", [
                    socket.userID,
                ]);

                callback({
                    ok: true,
                    msg: "2FA Disabled.",
                })
            } catch (error) {
                callback({
                    ok: false,
                    msg: "Error while trying to change 2FA.",
                })
            }
        });

        socket.on("verifyToken", async (token, callback) => {
            let user = await R.findOne("user", " id = ? AND active = 1 ", [
                socket.userID,
            ])

            let verify = notp.totp.verify(token, user.twofa_secret);

            if (verify && verify.delta == 0) {
                callback({
                    ok: true,
                    valid: true,
                })
            } else {
                callback({
                    ok: false,
                    msg: "Invalid Token.",
                    valid: false,
                })
            }
        });

        socket.on("twoFAStatus", async (callback) => {
            checkLogin(socket)

            try {
                let user = await R.findOne("user", " id = ? AND active = 1 ", [
                    socket.userID,
                ])

                if (user.twofa_status == 1) {
                    callback({
                        ok: true,
                        status: true,
                    })
                } else {
                    callback({
                        ok: true,
                        status: false,
                    })
                }
            } catch (error) {
                callback({
                    ok: false,
                    msg: "Error while trying to get 2FA status.",
                })
            }
        });

        socket.on("needSetup", async (callback) => {
            callback(needSetup);
        });

        socket.on("setup", async (username, password, callback) => {
            try {
                if ((await R.count("user")) !== 0) {
                    throw new Error("Uptime Kuma has been setup. If you want to setup again, please delete the database.")
                }

                let user = R.dispense("user")
                user.username = username;
                user.password = passwordHash.generate(password)
                await R.store(user)

                needSetup = false;

                callback({
                    ok: true,
                    msg: "Added Successfully.",
                });

            } catch (e) {
                callback({
                    ok: false,
                    msg: e.message,
                });
            }
        });

        // ***************************
        // Auth Only API
        // ***************************

        // Add a new monitor
        socket.on("add", async (monitor, callback) => {
            try {
                checkLogin(socket)
                let bean = R.dispense("monitor")

                let notificationIDList = monitor.notificationIDList;
                delete monitor.notificationIDList;

                monitor.accepted_statuscodes_json = JSON.stringify(monitor.accepted_statuscodes);
                delete monitor.accepted_statuscodes;

                bean.import(monitor)
                bean.user_id = socket.userID
                await R.store(bean)

                await updateMonitorNotification(bean.id, notificationIDList)

                await startMonitor(socket.userID, bean.id);
                await sendMonitorList(socket);

                callback({
                    ok: true,
                    msg: "Added Successfully.",
                    monitorID: bean.id,
                });

            } catch (e) {
                callback({
                    ok: false,
                    msg: e.message,
                });
            }
        });

        // Edit a monitor
        socket.on("editMonitor", async (monitor, callback) => {
            try {
                checkLogin(socket)

                let bean = await R.findOne("monitor", " id = ? ", [ monitor.id ])

                if (bean.user_id !== socket.userID) {
                    throw new Error("Permission denied.")
                }

                bean.name = monitor.name
                bean.type = monitor.type
                bean.url = monitor.url
                bean.interval = monitor.interval
                bean.retryInterval = monitor.retryInterval;
                bean.hostname = monitor.hostname;
                bean.maxretries = monitor.maxretries;
                bean.port = monitor.port;
                bean.keyword = monitor.keyword;
                bean.ignoreTls = monitor.ignoreTls;
                bean.upsideDown = monitor.upsideDown;
                bean.maxredirects = monitor.maxredirects;
                bean.accepted_statuscodes_json = JSON.stringify(monitor.accepted_statuscodes);
                bean.dns_resolve_type = monitor.dns_resolve_type;
                bean.dns_resolve_server = monitor.dns_resolve_server;

                await R.store(bean)

                await updateMonitorNotification(bean.id, monitor.notificationIDList)

                if (bean.active) {
                    await restartMonitor(socket.userID, bean.id)
                }

                await sendMonitorList(socket);

                callback({
                    ok: true,
                    msg: "Saved.",
                    monitorID: bean.id,
                });

            } catch (e) {
                console.error(e)
                callback({
                    ok: false,
                    msg: e.message,
                });
            }
        });

        socket.on("getMonitorList", async (callback) => {
            try {
                checkLogin(socket)
                await sendMonitorList(socket);
                callback({
                    ok: true,
                });
            } catch (e) {
                console.error(e)
                callback({
                    ok: false,
                    msg: e.message,
                });
            }
        });

        socket.on("getMonitor", async (monitorID, callback) => {
            try {
                checkLogin(socket)

                console.log(`Get Monitor: ${monitorID} User ID: ${socket.userID}`)

                let bean = await R.findOne("monitor", " id = ? AND user_id = ? ", [
                    monitorID,
                    socket.userID,
                ])

                callback({
                    ok: true,
                    monitor: await bean.toJSON(),
                });

            } catch (e) {
                callback({
                    ok: false,
                    msg: e.message,
                });
            }
        });

        // Start or Resume the monitor
        socket.on("resumeMonitor", async (monitorID, callback) => {
            try {
                checkLogin(socket)
                await startMonitor(socket.userID, monitorID);
                await sendMonitorList(socket);

                callback({
                    ok: true,
                    msg: "Resumed Successfully.",
                });

            } catch (e) {
                callback({
                    ok: false,
                    msg: e.message,
                });
            }
        });

        socket.on("pauseMonitor", async (monitorID, callback) => {
            try {
                checkLogin(socket)
                await pauseMonitor(socket.userID, monitorID)
                await sendMonitorList(socket);

                callback({
                    ok: true,
                    msg: "Paused Successfully.",
                });

            } catch (e) {
                callback({
                    ok: false,
                    msg: e.message,
                });
            }
        });

        socket.on("deleteMonitor", async (monitorID, callback) => {
            try {
                checkLogin(socket)

                console.log(`Delete Monitor: ${monitorID} User ID: ${socket.userID}`)

                if (monitorID in monitorList) {
                    monitorList[monitorID].stop();
                    delete monitorList[monitorID]
                }

                await R.exec("DELETE FROM monitor WHERE id = ? AND user_id = ? ", [
                    monitorID,
                    socket.userID,
                ]);

                callback({
                    ok: true,
                    msg: "Deleted Successfully.",
                });

                await sendMonitorList(socket);

            } catch (e) {
                callback({
                    ok: false,
                    msg: e.message,
                });
            }
        });

        socket.on("getTags", async (callback) => {
            try {
                checkLogin(socket)

                const list = await R.findAll("tag")

                callback({
                    ok: true,
                    tags: list.map(bean => bean.toJSON()),
                });

            } catch (e) {
                callback({
                    ok: false,
                    msg: e.message,
                });
            }
        });

        socket.on("addTag", async (tag, callback) => {
            try {
                checkLogin(socket)

                let bean = R.dispense("tag")
                bean.name = tag.name
                bean.color = tag.color
                await R.store(bean)

                callback({
                    ok: true,
                    tag: await bean.toJSON(),
                });

            } catch (e) {
                callback({
                    ok: false,
                    msg: e.message,
                });
            }
        });

        socket.on("editTag", async (tag, callback) => {
            try {
                checkLogin(socket)

                let bean = await R.findOne("monitor", " id = ? ", [ tag.id ])
                bean.name = tag.name
                bean.color = tag.color
                await R.store(bean)

                callback({
                    ok: true,
                    tag: await bean.toJSON(),
                });

            } catch (e) {
                callback({
                    ok: false,
                    msg: e.message,
                });
            }
        });

        socket.on("deleteTag", async (tagID, callback) => {
            try {
                checkLogin(socket)

                await R.exec("DELETE FROM tag WHERE id = ? ", [ tagID ])

                callback({
                    ok: true,
                    msg: "Deleted Successfully.",
                });

            } catch (e) {
                callback({
                    ok: false,
                    msg: e.message,
                });
            }
        });

        socket.on("addMonitorTag", async (tagID, monitorID, value, callback) => {
            try {
                checkLogin(socket)

                await R.exec("INSERT INTO monitor_tag (tag_id, monitor_id, value) VALUES (?, ?, ?)", [
                    tagID,
                    monitorID,
                    value,
                ])

                callback({
                    ok: true,
                    msg: "Added Successfully.",
                });

            } catch (e) {
                callback({
                    ok: false,
                    msg: e.message,
                });
            }
        });

        socket.on("editMonitorTag", async (tagID, monitorID, value, callback) => {
            try {
                checkLogin(socket)

                await R.exec("UPDATE monitor_tag SET value = ? WHERE tag_id = ? AND monitor_id = ?", [
                    value,
                    tagID,
                    monitorID,
                ])

                callback({
                    ok: true,
                    msg: "Edited Successfully.",
                });

            } catch (e) {
                callback({
                    ok: false,
                    msg: e.message,
                });
            }
        });

        socket.on("deleteMonitorTag", async (tagID, monitorID, value, callback) => {
            try {
                checkLogin(socket)

                await R.exec("DELETE FROM monitor_tag WHERE tag_id = ? AND monitor_id = ? AND value = ?", [
                    tagID,
                    monitorID,
                    value,
                ])

                // Cleanup unused Tags
                await R.exec("delete from tag where ( select count(*) from monitor_tag mt where tag.id = mt.tag_id ) = 0");

                callback({
                    ok: true,
                    msg: "Deleted Successfully.",
                });

            } catch (e) {
                callback({
                    ok: false,
                    msg: e.message,
                });
            }
        });

        socket.on("changePassword", async (password, callback) => {
            try {
                checkLogin(socket)

                if (! password.currentPassword) {
                    throw new Error("Invalid new password")
                }

                let user = await R.findOne("user", " id = ? AND active = 1 ", [
                    socket.userID,
                ])

                if (user && passwordHash.verify(password.currentPassword, user.password)) {

                    user.resetPassword(password.newPassword);

                    callback({
                        ok: true,
                        msg: "Password has been updated successfully.",
                    })
                } else {
                    throw new Error("Incorrect current password")
                }

            } catch (e) {
                callback({
                    ok: false,
                    msg: e.message,
                });
            }
        });

        socket.on("getSettings", async (callback) => {
            try {
                checkLogin(socket)

                callback({
                    ok: true,
                    data: await getSettings("general"),
                });

            } catch (e) {
                callback({
                    ok: false,
                    msg: e.message,
                });
            }
        });

        socket.on("setSettings", async (data, callback) => {
            try {
                checkLogin(socket)

                await setSettings("general", data);
                exports.entryPage = data.entryPage;

                callback({
                    ok: true,
                    msg: "Saved"
                });

            } catch (e) {
                callback({
                    ok: false,
                    msg: e.message,
                });
            }
        });

        // Add or Edit
        socket.on("addNotification", async (notification, notificationID, callback) => {
            try {
                checkLogin(socket)

                let notificationBean = await Notification.save(notification, notificationID, socket.userID)
                await sendNotificationList(socket)

                callback({
                    ok: true,
                    msg: "Saved",
                    id: notificationBean.id,
                });

            } catch (e) {
                callback({
                    ok: false,
                    msg: e.message,
                });
            }
        });

        socket.on("deleteNotification", async (notificationID, callback) => {
            try {
                checkLogin(socket)

                await Notification.delete(notificationID, socket.userID)
                await sendNotificationList(socket)

                callback({
                    ok: true,
                    msg: "Deleted",
                });

            } catch (e) {
                callback({
                    ok: false,
                    msg: e.message,
                });
            }
        });

        socket.on("testNotification", async (notification, callback) => {
            try {
                checkLogin(socket)

                let msg = await Notification.send(notification, notification.name + " Testing")

                callback({
                    ok: true,
                    msg,
                });

            } catch (e) {
                console.error(e)

                callback({
                    ok: false,
                    msg: e.message,
                });
            }
        });

        socket.on("checkApprise", async (callback) => {
            try {
                checkLogin(socket)
                callback(Notification.checkApprise());
            } catch (e) {
                callback(false);
            }
        });

        socket.on("uploadBackup", async (uploadedJSON, importHandle, callback) => {
            try {
                checkLogin(socket)

                let backupData = JSON.parse(uploadedJSON);

                console.log(`Importing Backup, User ID: ${socket.userID}, Version: ${backupData.version}`)

                let notificationListData = backupData.notificationList;
                let monitorListData = backupData.monitorList;

                if (importHandle == "overwrite") {
                    for (let id in monitorList) {
                        let monitor = monitorList[id]
                        await monitor.stop()
                    }
                    await R.exec("DELETE FROM heartbeat");
                    await R.exec("DELETE FROM monitor_notification");
                    await R.exec("DELETE FROM monitor_tls_info");
                    await R.exec("DELETE FROM notification");
                    await R.exec("DELETE FROM monitor");
                }

                if (notificationListData.length >= 1) {
                    let notificationNameList = await R.getAll("SELECT name FROM notification");
                    let notificationNameListString = JSON.stringify(notificationNameList);

                    for (let i = 0; i < notificationListData.length; i++) {
                        if ((importHandle == "skip" && notificationNameListString.includes(notificationListData[i].name) == false) || importHandle == "keep" || importHandle == "overwrite") {

                            let notification = JSON.parse(notificationListData[i].config);
                            await Notification.save(notification, null, socket.userID)

                        }
                    }
                }

                if (monitorListData.length >= 1) {
                    let monitorNameList = await R.getAll("SELECT name FROM monitor");
                    let monitorNameListString = JSON.stringify(monitorNameList);

                    for (let i = 0; i < monitorListData.length; i++) {
                        if ((importHandle == "skip" && monitorNameListString.includes(monitorListData[i].name) == false) || importHandle == "keep" || importHandle == "overwrite") {

                            let monitor = {
                                name: monitorListData[i].name,
                                type: monitorListData[i].type,
                                url: monitorListData[i].url,
                                interval: monitorListData[i].interval,
                                hostname: monitorListData[i].hostname,
                                maxretries: monitorListData[i].maxretries,
                                port: monitorListData[i].port,
                                keyword: monitorListData[i].keyword,
                                ignoreTls: monitorListData[i].ignoreTls,
                                upsideDown: monitorListData[i].upsideDown,
                                maxredirects: monitorListData[i].maxredirects,
                                accepted_statuscodes: monitorListData[i].accepted_statuscodes,
                                dns_resolve_type: monitorListData[i].dns_resolve_type,
                                dns_resolve_server: monitorListData[i].dns_resolve_server,
                                notificationIDList: {},
                            }

                            let bean = R.dispense("monitor")

                            let notificationIDList = monitor.notificationIDList;
                            delete monitor.notificationIDList;

                            monitor.accepted_statuscodes_json = JSON.stringify(monitor.accepted_statuscodes);
                            delete monitor.accepted_statuscodes;

                            bean.import(monitor)
                            bean.user_id = socket.userID
                            await R.store(bean)

                            await updateMonitorNotification(bean.id, notificationIDList)

                            if (monitorListData[i].active == 1) {
                                await startMonitor(socket.userID, bean.id);
                            } else {
                                await pauseMonitor(socket.userID, bean.id);
                            }

                        }
                    }

                    await sendNotificationList(socket)
                    await sendMonitorList(socket);
                }

                callback({
                    ok: true,
                    msg: "Backup successfully restored.",
                });

            } catch (e) {
                callback({
                    ok: false,
                    msg: e.message,
                });
            }
        });

        socket.on("clearEvents", async (monitorID, callback) => {
            try {
                checkLogin(socket)

                console.log(`Clear Events Monitor: ${monitorID} User ID: ${socket.userID}`)

                await R.exec("UPDATE heartbeat SET msg = ?, important = ? WHERE monitor_id = ? ", [
                    "",
                    "0",
                    monitorID,
                ]);

                await sendImportantHeartbeatList(socket, monitorID, true, true);

                callback({
                    ok: true,
                });

            } catch (e) {
                callback({
                    ok: false,
                    msg: e.message,
                });
            }
        });

        socket.on("clearHeartbeats", async (monitorID, callback) => {
            try {
                checkLogin(socket)

                console.log(`Clear Heartbeats Monitor: ${monitorID} User ID: ${socket.userID}`)

                await R.exec("DELETE FROM heartbeat WHERE monitor_id = ?", [
                    monitorID
                ]);

                await sendHeartbeatList(socket, monitorID, true, true);

                callback({
                    ok: true,
                });

            } catch (e) {
                callback({
                    ok: false,
                    msg: e.message,
                });
            }
        });

        socket.on("clearStatistics", async (callback) => {
            try {
                checkLogin(socket)

                console.log(`Clear Statistics User ID: ${socket.userID}`)

                await R.exec("DELETE FROM heartbeat");

                callback({
                    ok: true,
                });

            } catch (e) {
                callback({
                    ok: false,
                    msg: e.message,
                });
            }
        });

        // Status Page Socket Handler for admin only
        statusPageSocketHandler(socket);

        debug("added all socket handlers");

        // ***************************
        // Better do anything after added all socket handlers here
        // ***************************

        debug("check auto login")
        if (await setting("disableAuth")) {
            console.log("Disabled Auth: auto login to admin")
            afterLogin(socket, await R.findOne("user"))
            socket.emit("autoLogin")
        } else {
            debug("need auth")
        }

    });

    console.log("Init the server")

    server.once("error", async (err) => {
        console.error("Cannot listen: " + err.message);
        await Database.close();
    });

    server.listen(port, hostname, () => {
        if (hostname) {
            console.log(`Listening on ${hostname}:${port}`);
        } else {
            console.log(`Listening on ${port}`);
        }
        startMonitors();
        checkVersion.startInterval();
    });

})();

async function updateMonitorNotification(monitorID, notificationIDList) {
    await R.exec("DELETE FROM monitor_notification WHERE monitor_id = ? ", [
        monitorID,
    ])

    for (let notificationID in notificationIDList) {
        if (notificationIDList[notificationID]) {
            let relation = R.dispense("monitor_notification");
            relation.monitor_id = monitorID;
            relation.notification_id = notificationID;
            await R.store(relation)
        }
    }
}

async function checkOwner(userID, monitorID) {
    let row = await R.getRow("SELECT id FROM monitor WHERE id = ? AND user_id = ? ", [
        monitorID,
        userID,
    ])

    if (! row) {
        throw new Error("You do not own this monitor.");
    }
}

async function sendMonitorList(socket) {
    let list = await getMonitorJSONList(socket.userID);
    io.to(socket.userID).emit("monitorList", list)
    return list;
}

async function afterLogin(socket, user) {
    socket.userID = user.id;
    socket.join(user.id)

    let monitorList = await sendMonitorList(socket)
    sendNotificationList(socket)

    await sleep(500);

    for (let monitorID in monitorList) {
        await sendHeartbeatList(socket, monitorID);
    }

    for (let monitorID in monitorList) {
        await sendImportantHeartbeatList(socket, monitorID);
    }

    for (let monitorID in monitorList) {
        await Monitor.sendStats(io, monitorID, user.id)
    }
}

async function getMonitorJSONList(userID) {
    let result = {};

    let monitorList = await R.find("monitor", " user_id = ? ORDER BY weight DESC, name", [
        userID,
    ])

    for (let monitor of monitorList) {
        result[monitor.id] = await monitor.toJSON();
    }

    return result;
}

async function initDatabase() {
    if (! fs.existsSync(Database.path)) {
        console.log("Copying Database")
        fs.copyFileSync(Database.templatePath, Database.path);
    }

    console.log("Connecting to Database")
    await Database.connect();
    console.log("Connected")

    // Patch the database
    await Database.patch()

    let jwtSecretBean = await R.findOne("setting", " `key` = ? ", [
        "jwtSecret",
    ]);

    if (! jwtSecretBean) {
        console.log("JWT secret is not found, generate one.");
        jwtSecretBean = await initJWTSecret();
        console.log("Stored JWT secret into database");
    } else {
        console.log("Load JWT secret from database.");
    }

    // If there is no record in user table, it is a new Uptime Kuma instance, need to setup
    if ((await R.count("user")) === 0) {
        console.log("No user, need setup")
        needSetup = true;
    }

    jwtSecret = jwtSecretBean.value;
}

async function startMonitor(userID, monitorID) {
    await checkOwner(userID, monitorID)

    console.log(`Resume Monitor: ${monitorID} User ID: ${userID}`)

    await R.exec("UPDATE monitor SET active = 1 WHERE id = ? AND user_id = ? ", [
        monitorID,
        userID,
    ]);

    let monitor = await R.findOne("monitor", " id = ? ", [
        monitorID,
    ])

    if (monitor.id in monitorList) {
        monitorList[monitor.id].stop();
    }

    monitorList[monitor.id] = monitor;
    monitor.start(io)
}

async function restartMonitor(userID, monitorID) {
    return await startMonitor(userID, monitorID)
}

async function pauseMonitor(userID, monitorID) {
    await checkOwner(userID, monitorID)

    console.log(`Pause Monitor: ${monitorID} User ID: ${userID}`)

    await R.exec("UPDATE monitor SET active = 0 WHERE id = ? AND user_id = ? ", [
        monitorID,
        userID,
    ]);

    if (monitorID in monitorList) {
        monitorList[monitorID].stop();
    }
}

/**
 * Resume active monitors
 */
async function startMonitors() {
    let list = await R.find("monitor", " active = 1 ")

    for (let monitor of list) {
        monitorList[monitor.id] = monitor;
    }

    for (let monitor of list) {
        monitor.start(io);
        // Give some delays, so all monitors won't make request at the same moment when just start the server.
        await sleep(getRandomInt(300, 1000));
    }
}

async function shutdownFunction(signal) {
    console.log("Shutdown requested");
    console.log("Called signal: " + signal);

    console.log("Stopping all monitors")
    for (let id in monitorList) {
        let monitor = monitorList[id]
        monitor.stop()
    }
    await sleep(2000);
    await Database.close();
}

function finalFunction() {
    console.log("Graceful shutdown successfully!");
}

gracefulShutdown(server, {
    signals: "SIGINT SIGTERM",
    timeout: 30000,                   // timeout: 30 secs
    development: false,               // not in dev mode
    forceExit: true,                  // triggers process.exit() at the end of shutdown process
    onShutdown: shutdownFunction,     // shutdown function (async) - e.g. for cleanup DB, ...
    finally: finalFunction,            // finally function (sync) - e.g. for logging
});

// Catch unexpected errors here
process.addListener("unhandledRejection", (error, promise) => {
    console.trace(error);
    console.error("If you keep encountering errors, please report to https://github.com/louislam/uptime-kuma/issues");
});<|MERGE_RESOLUTION|>--- conflicted
+++ resolved
@@ -62,7 +62,6 @@
 const sslKey = process.env.SSL_KEY || args["ssl-key"] || undefined;
 const sslCert = process.env.SSL_CERT || args["ssl-cert"] || undefined;
 
-<<<<<<< HEAD
 // Data Directory (must be end with "/")
 Database.dataDir = process.env.DATA_DIR || args["data-dir"] || "./data/";
 Database.path = Database.dataDir + "kuma.db";
@@ -70,14 +69,6 @@
     fs.mkdirSync(Database.dataDir, { recursive: true });
 }
 console.log(`Data Dir: ${Database.dataDir}`);
-=======
-// Demo Mode?
-const demoMode = args["demo"] || false;
-
-if (demoMode) {
-    console.log("==== Demo Mode ====");
-}
->>>>>>> 6aaf984f
 
 console.log("Creating express and socket.io instance")
 const app = express();
