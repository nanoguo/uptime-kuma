--- conflicted
+++ resolved
@@ -435,7 +435,8 @@
                             </div>
                         </template>
 
-<<<<<<< HEAD
+                        <!-- DEPRECATED! Please create vue component in "./src/components/notifications/{notification name}.vue" -->
+
                         <div class="mb-3">
                             <hr class="dropdown-divider">
 
@@ -454,9 +455,6 @@
                                 <label class="form-check-label">{{ $t("Also apply to existing monitors") }}</label>
                             </div>
                         </div>
-=======
-                        <!-- DEPRECATED! Please create vue component in "./src/components/notifications/{notification name}.vue" -->
->>>>>>> 5ca0dd62
                     </div>
                     <div class="modal-footer">
                         <button v-if="id" type="button" class="btn btn-danger" :disabled="processing" @click="deleteConfirm">
