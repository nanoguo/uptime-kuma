export default {
    languageName: "English",
    checkEverySecond: "Check every {0} seconds.",
    "Avg.": "Avg. ",
    retriesDescription: "Maximum retries before the service is marked as down and a notification is sent",
    ignoreTLSError: "Ignore TLS/SSL error for HTTPS websites",
    upsideDownModeDescription: "Flip the status upside down. If the service is reachable, it is DOWN.",
    maxRedirectDescription: "Maximum number of redirects to follow. Set to 0 to disable redirects.",
    acceptedStatusCodesDescription: "Select status codes which are considered as a successful response.",
    passwordNotMatchMsg: "The repeat password does not match.",
    notificationDescription: "Please assign a notification to monitor(s) to get it to work.",
    keywordDescription: "Search keyword in plain html or JSON response and it is case-sensitive",
    pauseDashboardHome: "Pause",
    deleteMonitorMsg: "Are you sure want to delete this monitor?",
    deleteNotificationMsg: "Are you sure want to delete this notification for all monitors?",
    resoverserverDescription: "Cloudflare is the default server, you can change the resolver server anytime.",
    rrtypeDescription: "Select the RR-Type you want to monitor",
    pauseMonitorMsg: "Are you sure want to pause?",
<<<<<<< HEAD
    enableDefaultNotificationDescription: "For every new monitor this notification will be enabled by default. You can still disable the notification separately for each monitor.",
=======
    clearEventsMsg: "Are you sure want to delete all events for this monitor?",
    clearHeartbeatsMsg: "Are you sure want to delete all heartbeats for this monitor?",
    confirmClearStatisticsMsg: "Are you sure want to delete ALL statistics?",
>>>>>>> f842fb40
    Settings: "Settings",
    Dashboard: "Dashboard",
    "New Update": "New Update",
    Language: "Language",
    Appearance: "Appearance",
    Theme: "Theme",
    General: "General",
    Version: "Version",
    "Check Update On GitHub": "Check Update On GitHub",
    List: "List",
    Add: "Add",
    "Add New Monitor": "Add New Monitor",
    "Quick Stats": "Quick Stats",
    Up: "Up",
    Down: "Down",
    Pending: "Pending",
    Unknown: "Unknown",
    Pause: "Pause",
    Name: "Name",
    Status: "Status",
    DateTime: "DateTime",
    Message: "Message",
    "No important events": "No important events",
    Resume: "Resume",
    Edit: "Edit",
    Delete: "Delete",
    Current: "Current",
    Uptime: "Uptime",
    "Cert Exp.": "Cert Exp.",
    days: "days",
    day: "day",
    "-day": "-day",
    hour: "hour",
    "-hour": "-hour",
    Response: "Response",
    Ping: "Ping",
    "Monitor Type": "Monitor Type",
    Keyword: "Keyword",
    "Friendly Name": "Friendly Name",
    URL: "URL",
    Hostname: "Hostname",
    Port: "Port",
    "Heartbeat Interval": "Heartbeat Interval",
    Retries: "Retries",
    Advanced: "Advanced",
    "Upside Down Mode": "Upside Down Mode",
    "Max. Redirects": "Max. Redirects",
    "Accepted Status Codes": "Accepted Status Codes",
    Save: "Save",
    Notifications: "Notifications",
    "Not available, please setup.": "Not available, please setup.",
    "Setup Notification": "Setup Notification",
    Light: "Light",
    Dark: "Dark",
    Auto: "Auto",
    "Theme - Heartbeat Bar": "Theme - Heartbeat Bar",
    Normal: "Normal",
    Bottom: "Bottom",
    None: "None",
    Timezone: "Timezone",
    "Search Engine Visibility": "Search Engine Visibility",
    "Allow indexing": "Allow indexing",
    "Discourage search engines from indexing site": "Discourage search engines from indexing site",
    "Change Password": "Change Password",
    "Current Password": "Current Password",
    "New Password": "New Password",
    "Repeat New Password": "Repeat New Password",
    "Update Password": "Update Password",
    "Disable Auth": "Disable Auth",
    "Enable Auth": "Enable Auth",
    Logout: "Logout",
    Leave: "Leave",
    "I understand, please disable": "I understand, please disable",
    Confirm: "Confirm",
    Yes: "Yes",
    No: "No",
    Username: "Username",
    Password: "Password",
    "Remember me": "Remember me",
    Login: "Login",
    "No Monitors, please": "No Monitors, please",
    "add one": "add one",
    "Notification Type": "Notification Type",
    Email: "Email",
    Test: "Test",
    "Certificate Info": "Certificate Info",
    "Resolver Server": "Resolver Server",
    "Resource Record Type": "Resource Record Type",
    "Last Result": "Last Result",
    "Create your admin account": "Create your admin account",
    "Repeat Password": "Repeat Password",
    respTime: "Resp. Time (ms)",
    notAvailableShort: "N/A",
    "Default enabled": "Default enabled",
    "Also apply to existing monitors": "Also apply to existing monitors",
    Create: "Create",
    "Clear Data": "Clear Data",
    Events: "Events",
    Heartbeats: "Heartbeats"
}<|MERGE_RESOLUTION|>--- conflicted
+++ resolved
@@ -16,13 +16,10 @@
     resoverserverDescription: "Cloudflare is the default server, you can change the resolver server anytime.",
     rrtypeDescription: "Select the RR-Type you want to monitor",
     pauseMonitorMsg: "Are you sure want to pause?",
-<<<<<<< HEAD
     enableDefaultNotificationDescription: "For every new monitor this notification will be enabled by default. You can still disable the notification separately for each monitor.",
-=======
     clearEventsMsg: "Are you sure want to delete all events for this monitor?",
     clearHeartbeatsMsg: "Are you sure want to delete all heartbeats for this monitor?",
     confirmClearStatisticsMsg: "Are you sure want to delete ALL statistics?",
->>>>>>> f842fb40
     Settings: "Settings",
     Dashboard: "Dashboard",
     "New Update": "New Update",
