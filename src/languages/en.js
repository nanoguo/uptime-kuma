export default {
    languageName: "English",
    checkEverySecond: "Check every {0} seconds",
    retryCheckEverySecond: "Retry every {0} seconds",
    retriesDescription: "Maximum retries before the service is marked as down and a notification is sent",
    ignoreTLSError: "Ignore TLS/SSL error for HTTPS websites",
    upsideDownModeDescription: "Flip the status upside down. If the service is reachable, it is DOWN.",
    maxRedirectDescription: "Maximum number of redirects to follow. Set to 0 to disable redirects.",
    acceptedStatusCodesDescription: "Select status codes which are considered as a successful response.",
    passwordNotMatchMsg: "The repeat password does not match.",
    notificationDescription: "Notifications must be assigned to a monitor to function.",
    keywordDescription: "Search keyword in plain HTML or JSON response. The search is case-sensitive.",
    pauseDashboardHome: "Pause",
    deleteMonitorMsg: "Are you sure want to delete this monitor?",
    deleteNotificationMsg: "Are you sure want to delete this notification for all monitors?",
    dnsPortDescription: "DNS server port. Defaults to 53. You can change the port at any time.",
    resolverserverDescription: "Cloudflare is the default server. You can change the resolver server anytime.",
    rrtypeDescription: "Select the RR type you want to monitor",
    pauseMonitorMsg: "Are you sure want to pause?",
    enableDefaultNotificationDescription: "This notification will be enabled by default for new monitors. You can still disable the notification separately for each monitor.",
    clearEventsMsg: "Are you sure want to delete all events for this monitor?",
    clearHeartbeatsMsg: "Are you sure want to delete all heartbeats for this monitor?",
    confirmClearStatisticsMsg: "Are you sure you want to delete ALL statistics?",
    importHandleDescription: "Choose 'Skip existing' if you want to skip every monitor or notification with the same name. 'Overwrite' will delete every existing monitor and notification.",
    confirmImportMsg: "Are you sure you want to import the backup? Please verify you've selected the correct import option.",
    twoFAVerifyLabel: "Please enter your token to verify 2FA:",
    tokenValidSettingsMsg: "Token is valid! You can now save the 2FA settings.",
    confirmEnableTwoFAMsg: "Are you sure you want to enable 2FA?",
    confirmDisableTwoFAMsg: "Are you sure you want to disable 2FA?",
    Settings: "Settings",
    Dashboard: "Dashboard",
    "New Update": "New Update",
    Language: "Language",
    Appearance: "Appearance",
    Theme: "Theme",
    General: "General",
    "Primary Base URL": "Primary Base URL",
    Version: "Version",
    "Check Update On GitHub": "Check Update On GitHub",
    List: "List",
    Add: "Add",
    "Add New Monitor": "Add New Monitor",
    "Quick Stats": "Quick Stats",
    Up: "Up",
    Down: "Down",
    Pending: "Pending",
    Unknown: "Unknown",
    Pause: "Pause",
    Name: "Name",
    Status: "Status",
    DateTime: "DateTime",
    Message: "Message",
    "No important events": "No important events",
    Resume: "Resume",
    Edit: "Edit",
    Delete: "Delete",
    Current: "Current",
    Uptime: "Uptime",
    "Cert Exp.": "Cert Exp.",
    day: "day | days",
    "-day": "-day",
    hour: "hour",
    "-hour": "-hour",
    Response: "Response",
    Ping: "Ping",
    "Monitor Type": "Monitor Type",
    Keyword: "Keyword",
    "Friendly Name": "Friendly Name",
    URL: "URL",
    Hostname: "Hostname",
    Port: "Port",
    "Heartbeat Interval": "Heartbeat Interval",
    Retries: "Retries",
    "Heartbeat Retry Interval": "Heartbeat Retry Interval",
    Advanced: "Advanced",
    "Upside Down Mode": "Upside Down Mode",
    "Max. Redirects": "Max. Redirects",
    "Accepted Status Codes": "Accepted Status Codes",
    "Push URL": "Push URL",
    needPushEvery: "You should call this URL every {0} seconds.",
    pushOptionalParams: "Optional parameters: {0}",
    Save: "Save",
    Notifications: "Notifications",
    "Not available, please setup.": "Not available, please setup.",
    "Setup Notification": "Setup Notification",
    Light: "Light",
    Dark: "Dark",
    Auto: "Auto",
    "Theme - Heartbeat Bar": "Theme - Heartbeat Bar",
    Normal: "Normal",
    Bottom: "Bottom",
    None: "None",
    Timezone: "Timezone",
    "Search Engine Visibility": "Search Engine Visibility",
    "Allow indexing": "Allow indexing",
    "Discourage search engines from indexing site": "Discourage search engines from indexing site",
    "Change Password": "Change Password",
    "Current Password": "Current Password",
    "New Password": "New Password",
    "Repeat New Password": "Repeat New Password",
    "Update Password": "Update Password",
    "Disable Auth": "Disable Auth",
    "Enable Auth": "Enable Auth",
    "disableauth.message1": "Are you sure want to <strong>disable authentication</strong>?",
    "disableauth.message2": "It is designed for scenarios <strong>where you intend to implement third-party authentication</strong> in front of Uptime Kuma such as Cloudflare Access, Authelia or other authentication mechanisms.",
    "Please use this option carefully!": "Please use this option carefully!",
    Logout: "Logout",
    Leave: "Leave",
    "I understand, please disable": "I understand, please disable",
    Confirm: "Confirm",
    Yes: "Yes",
    No: "No",
    Username: "Username",
    Password: "Password",
    "Remember me": "Remember me",
    Login: "Login",
    "No Monitors, please": "No Monitors, please",
    "add one": "add one",
    "Notification Type": "Notification Type",
    Email: "Email",
    Test: "Test",
    "Certificate Info": "Certificate Info",
    "Resolver Server": "Resolver Server",
    "Resource Record Type": "Resource Record Type",
    "Last Result": "Last Result",
    "Create your admin account": "Create your admin account",
    "Repeat Password": "Repeat Password",
    "Import Backup": "Import Backup",
    "Export Backup": "Export Backup",
    Export: "Export",
    Import: "Import",
    respTime: "Resp. Time (ms)",
    notAvailableShort: "N/A",
    "Default enabled": "Default enabled",
    "Apply on all existing monitors": "Apply on all existing monitors",
    Create: "Create",
    "Clear Data": "Clear Data",
    Events: "Events",
    Heartbeats: "Heartbeats",
    "Auto Get": "Auto Get",
    backupDescription: "You can backup all monitors and notifications into a JSON file.",
    backupDescription2: "Note: history and event data is not included.",
    backupDescription3: "Sensitive data such as notification tokens are included in the export file; please store export securely.",
    alertNoFile: "Please select a file to import.",
    alertWrongFileType: "Please select a JSON file.",
    "Clear all statistics": "Clear all Statistics",
    "Skip existing": "Skip existing",
    Overwrite: "Overwrite",
    Options: "Options",
    "Keep both": "Keep both",
    "Verify Token": "Verify Token",
    "Setup 2FA": "Setup 2FA",
    "Enable 2FA": "Enable 2FA",
    "Disable 2FA": "Disable 2FA",
    "2FA Settings": "2FA Settings",
    "Two Factor Authentication": "Two Factor Authentication",
    Active: "Active",
    Inactive: "Inactive",
    Token: "Token",
    "Show URI": "Show URI",
    Tags: "Tags",
    "Add New below or Select...": "Add New below or Select...",
    "Tag with this name already exist.": "Tag with this name already exists.",
    "Tag with this value already exist.": "Tag with this value already exists.",
    color: "color",
    "value (optional)": "value (optional)",
    Gray: "Gray",
    Red: "Red",
    Orange: "Orange",
    Green: "Green",
    Blue: "Blue",
    Indigo: "Indigo",
    Purple: "Purple",
    Pink: "Pink",
    "Search...": "Search...",
    "Avg. Ping": "Avg. Ping",
    "Avg. Response": "Avg. Response",
    "Entry Page": "Entry Page",
    statusPageNothing: "Nothing here, please add a group or a monitor.",
    "No Services": "No Services",
    "All Systems Operational": "All Systems Operational",
    "Partially Degraded Service": "Partially Degraded Service",
    "Degraded Service": "Degraded Service",
    "Add Group": "Add Group",
    "Add a monitor": "Add a monitor",
    "Edit Status Page": "Edit Status Page",
    "Go to Dashboard": "Go to Dashboard",
    "Status Page": "Status Page",
    "Status Pages": "Status Pages",
    defaultNotificationName: "My {notification} Alert ({number})",
    here: "here",
    Required: "Required",
    telegram: "Telegram",
    "Bot Token": "Bot Token",
    wayToGetTelegramToken: "You can get a token from {0}.",
    "Chat ID": "Chat ID",
    supportTelegramChatID: "Support Direct Chat / Group / Channel's Chat ID",
    wayToGetTelegramChatID: "You can get your chat ID by sending a message to the bot and going to this URL to view the chat_id:",
    "YOUR BOT TOKEN HERE": "YOUR BOT TOKEN HERE",
    chatIDNotFound: "Chat ID is not found; please send a message to this bot first",
    webhook: "Webhook",
    "Post URL": "Post URL",
    "Content Type": "Content Type",
    webhookJsonDesc: "{0} is good for any modern HTTP servers such as Express.js",
    webhookFormDataDesc: "{multipart} is good for PHP. The JSON will need to be parsed with {decodeFunction}",
    smtp: "Email (SMTP)",
    secureOptionNone: "None / STARTTLS (25, 587)",
    secureOptionTLS: "TLS (465)",
    "Ignore TLS Error": "Ignore TLS Error",
    "From Email": "From Email",
    emailCustomSubject: "Custom Subject",
    "To Email": "To Email",
    smtpCC: "CC",
    smtpBCC: "BCC",
    discord: "Discord",
    "Discord Webhook URL": "Discord Webhook URL",
    wayToGetDiscordURL: "You can get this by going to Server Settings -> Integrations -> Create Webhook",
    "Bot Display Name": "Bot Display Name",
    "Prefix Custom Message": "Prefix Custom Message",
    "Hello @everyone is...": "Hello {'@'}everyone is...",
    teams: "Microsoft Teams",
    "Webhook URL": "Webhook URL",
    wayToGetTeamsURL: "You can learn how to create a webhook URL {0}.",
    signal: "Signal",
    Number: "Number",
    Recipients: "Recipients",
    needSignalAPI: "You need to have a signal client with REST API.",
    wayToCheckSignalURL: "You can check this URL to view how to set one up:",
    signalImportant: "IMPORTANT: You cannot mix groups and numbers in recipients!",
    gotify: "Gotify",
    "Application Token": "Application Token",
    "Server URL": "Server URL",
    Priority: "Priority",
    slack: "Slack",
    "Icon Emoji": "Icon Emoji",
    "Channel Name": "Channel Name",
    "Uptime Kuma URL": "Uptime Kuma URL",
    aboutWebhooks: "More info about Webhooks on: {0}",
    aboutChannelName: "Enter the channel name on {0} Channel Name field if you want to bypass the Webhook channel. Ex: #other-channel",
    aboutKumaURL: "If you leave the Uptime Kuma URL field blank, it will default to the Project GitHub page.",
    emojiCheatSheet: "Emoji cheat sheet: {0}",
    "rocket.chat": "Rocket.Chat",
    pushover: "Pushover",
    pushy: "Pushy",
    PushByTechulus: "Push by Techulus",
    octopush: "Octopush",
    promosms: "PromoSMS",
    clicksendsms: "ClickSend SMS",
    lunasea: "LunaSea",
    apprise: "Apprise (Support 50+ Notification services)",
    GoogleChat: "Google Chat (Google Workspace only)",
    pushbullet: "Pushbullet",
    line: "Line Messenger",
    mattermost: "Mattermost",
    "User Key": "User Key",
    Device: "Device",
    "Message Title": "Message Title",
    "Notification Sound": "Notification Sound",
    "More info on:": "More info on: {0}",
    pushoverDesc1: "Emergency priority (2) has default 30 second timeout between retries and will expire after 1 hour.",
    pushoverDesc2: "If you want to send notifications to different devices, fill out Device field.",
    "SMS Type": "SMS Type",
    octopushTypePremium: "Premium (Fast - recommended for alerting)",
    octopushTypeLowCost: "Low Cost (Slow - sometimes blocked by operator)",
    checkPrice: "Check {0} prices:",
    apiCredentials: "API credentials",
    octopushLegacyHint: "Do you use the legacy version of Octopush (2011-2020) or the new version?",
    "Check octopush prices": "Check octopush prices {0}.",
    octopushPhoneNumber: "Phone number (intl format, eg : +33612345678) ",
    octopushSMSSender: "SMS Sender Name : 3-11 alphanumeric characters and space (a-zA-Z0-9)",
    "LunaSea Device ID": "LunaSea Device ID",
    "Apprise URL": "Apprise URL",
    "Example:": "Example: {0}",
    "Read more:": "Read more: {0}",
    "Status:": "Status: {0}",
    "Read more": "Read more",
    appriseInstalled: "Apprise is installed.",
    appriseNotInstalled: "Apprise is not installed. {0}",
    "Access Token": "Access Token",
    "Channel access token": "Channel access token",
    "Line Developers Console": "Line Developers Console",
    lineDevConsoleTo: "Line Developers Console - {0}",
    "Basic Settings": "Basic Settings",
    "User ID": "User ID",
    "Messaging API": "Messaging API",
    wayToGetLineChannelToken: "First access the {0}, create a provider and channel (Messaging API), then you can get the channel access token and user ID from the above mentioned menu items.",
    "Icon URL": "Icon URL",
    aboutIconURL: "You can provide a link to a picture in \"Icon URL\" to override the default profile picture. Will not be used if Icon Emoji is set.",
    aboutMattermostChannelName: "You can override the default channel that the Webhook posts to by entering the channel name into \"Channel Name\" field. This needs to be enabled in the Mattermost Webhook settings. Ex: #other-channel",
    matrix: "Matrix",
    promosmsTypeEco: "SMS ECO - cheap but slow and often overloaded. Limited only to Polish recipients.",
    promosmsTypeFlash: "SMS FLASH - Message will automatically show on recipient device. Limited only to Polish recipients.",
    promosmsTypeFull: "SMS FULL - Premium tier of SMS, You can use your Sender Name (You need to register name first). Reliable for alerts.",
    promosmsTypeSpeed: "SMS SPEED - Highest priority in system. Very quick and reliable but costly (about twice of SMS FULL price).",
    promosmsPhoneNumber: "Phone number (for Polish recipient You can skip area codes)",
    promosmsSMSSender: "SMS Sender Name : Pre-registred name or one of defaults: InfoSMS, SMS Info, MaxSMS, INFO, SMS",
    "Feishu WebHookUrl": "Feishu WebHookURL",
    matrixHomeserverURL: "Homeserver URL (with http(s):// and optionally port)",
    "Internal Room Id": "Internal Room ID",
    matrixDesc1: "You can find the internal room ID by looking in the advanced section of the room settings in your Matrix client. It should look like !QMdRCpUIfLwsfjxye6:home.server.",
    matrixDesc2: "It is highly recommended you create a new user and do not use your own Matrix user's access token as it will allow full access to your account and all the rooms you joined. Instead, create a new user and only invite it to the room that you want to receive the notification in. You can get the access token by running {0}",
    Method: "Method",
    Body: "Body",
    Headers: "Headers",
    PushUrl: "Push URL",
    HeadersInvalidFormat: "The request headers are not valid JSON: ",
    BodyInvalidFormat: "The request body is not valid JSON: ",
    "Monitor History": "Monitor History",
    clearDataOlderThan: "Keep monitor history data for {0} days.",
    PasswordsDoNotMatch: "Passwords do not match.",
    records: "records",
    "One record": "One record",
    steamApiKeyDescription: "For monitoring a Steam Game Server you need a Steam Web-API key. You can register your API key here: ",
    "Current User": "Current User",
    topic: "Topic",
    topicExplanation: "MQTT topic to monitor",
    successMessage: "Success Message",
    successMessageExplanation: "MQTT message that will be considered as success",
    recent: "Recent",
    Done: "Done",
    Info: "Info",
    Security: "Security",
    "Steam API Key": "Steam API Key",
    "Shrink Database": "Shrink Database",
    "Pick a RR-Type...": "Pick a RR-Type...",
    "Pick Accepted Status Codes...": "Pick Accepted Status Codes...",
    Default: "Default",
    "HTTP Options": "HTTP Options",
    "Create Incident": "Create Incident",
    Title: "Title",
    Content: "Content",
    Style: "Style",
    info: "info",
    warning: "warning",
    danger: "danger",
    error: "error",
    critical: "critical",
    primary: "primary",
    light: "light",
    dark: "dark",
    Post: "Post",
    "Please input title and content": "Please input title and content",
    Created: "Created",
    "Last Updated": "Last Updated",
    Unpin: "Unpin",
    "Switch to Light Theme": "Switch to Light Theme",
    "Switch to Dark Theme": "Switch to Dark Theme",
    "Show Tags": "Show Tags",
    "Hide Tags": "Hide Tags",
    Description: "Description",
    "No monitors available.": "No monitors available.",
    "Add one": "Add one",
    "No Monitors": "No Monitors",
    "Untitled Group": "Untitled Group",
    Services: "Services",
    Discard: "Discard",
    Cancel: "Cancel",
    "Powered by": "Powered by",
    shrinkDatabaseDescription: "Trigger database VACUUM for SQLite. If your database is created after 1.10.0, AUTO_VACUUM is already enabled and this action is not needed.",
    serwersms: "SerwerSMS.pl",
    serwersmsAPIUser: "API Username (incl. webapi_ prefix)",
    serwersmsAPIPassword: "API Password",
    serwersmsPhoneNumber: "Phone number",
    serwersmsSenderName: "SMS Sender Name (registered via customer portal)",
    stackfield: "Stackfield",
    Customize: "Customize",
    "Custom Footer": "Custom Footer",
    "Custom CSS": "Custom CSS",
    smtpDkimSettings: "DKIM Settings",
    smtpDkimDesc: "Please refer to the Nodemailer DKIM {0} for usage.",
    documentation: "documentation",
    smtpDkimDomain: "Domain Name",
    smtpDkimKeySelector: "Key Selector",
    smtpDkimPrivateKey: "Private Key",
    smtpDkimHashAlgo: "Hash Algorithm (Optional)",
    smtpDkimheaderFieldNames: "Header Keys to sign (Optional)",
    smtpDkimskipFields: "Header Keys not to sign (Optional)",
    wayToGetPagerDutyKey: "You can get this by going to Service -> Service Directory -> (Select a service) -> Integrations -> Add integration. Here you can search for \"Events API V2\". More info {0}",
    "Integration Key": "Integration Key",
    "Integration URL": "Integration URL",
    "Auto resolve or acknowledged": "Auto resolve or acknowledged",
    "do nothing": "do nothing",
    "auto acknowledged": "auto acknowledged",
    "auto resolve": "auto resolve",
    gorush: "Gorush",
    alerta: "Alerta",
    alertaApiEndpoint: "API Endpoint",
    alertaEnvironment: "Environment",
    alertaApiKey: "API Key",
    alertaAlertState: "Alert State",
    alertaRecoverState: "Recover State",
    deleteStatusPageMsg: "Are you sure want to delete this status page?",
    Proxies: "Proxies",
    default: "Default",
    enabled: "Enabled",
    setAsDefault: "Set As Default",
    deleteProxyMsg: "Are you sure want to delete this proxy for all monitors?",
    proxyDescription: "Proxies must be assigned to a monitor to function.",
    enableProxyDescription: "This proxy will not effect on monitor requests until it is activated. You can control temporarily disable the proxy from all monitors by activation status.",
    setAsDefaultProxyDescription: "This proxy will be enabled by default for new monitors. You can still disable the proxy separately for each monitor.",
    "Certificate Chain": "Certificate Chain",
    Valid: "Valid",
    Invalid: "Invalid",
    AccessKeyId: "AccessKey ID",
    SecretAccessKey: "AccessKey Secret",
    PhoneNumbers: "PhoneNumbers",
    TemplateCode: "TemplateCode",
    SignName: "SignName",
    "Sms template must contain parameters: ": "Sms template must contain parameters: ",
    "Bark Endpoint": "Bark Endpoint",
    WebHookUrl: "WebHookUrl",
    SecretKey: "SecretKey",
    "For safety, must use secret key": "For safety, must use secret key",
    "Device Token": "Device Token",
    Platform: "Platform",
    iOS: "iOS",
    Android: "Android",
    Huawei: "Huawei",
    High: "High",
    Retry: "Retry",
    Topic: "Topic",
    "WeCom Bot Key": "WeCom Bot Key",
    "Setup Proxy": "Setup Proxy",
    "Proxy Protocol": "Proxy Protocol",
    "Proxy Server": "Proxy Server",
    "Proxy server has authentication": "Proxy server has authentication",
    User: "User",
    Installed: "Installed",
    "Not installed": "Not installed",
    Running: "Running",
    "Not running": "Not running",
    "Remove Token": "Remove Token",
    Start: "Start",
    Stop: "Stop",
    "Uptime Kuma": "Uptime Kuma",
    "Add New Status Page": "Add New Status Page",
    Slug: "Slug",
    "Accept characters:": "Accept characters:",
    startOrEndWithOnly: "Start or end with {0} only",
    "No consecutive dashes": "No consecutive dashes",
    Next: "Next",
    "The slug is already taken. Please choose another slug.": "The slug is already taken. Please choose another slug.",
    "No Proxy": "No Proxy",
    Authentication: "Authentication",
    "HTTP Basic Auth": "HTTP Basic Auth",
    "New Status Page": "New Status Page",
    "Page Not Found": "Page Not Found",
    "Reverse Proxy": "Reverse Proxy",
    Backup: "Backup",
    About: "About",
    wayToGetCloudflaredURL: "(Download cloudflared from {0})",
    cloudflareWebsite: "Cloudflare Website",
    "Message:": "Message:",
    "Don't know how to get the token? Please read the guide:": "Don't know how to get the token? Please read the guide:",
    "The current connection may be lost if you are currently connecting via Cloudflare Tunnel. Are you sure want to stop it? Type your current password to confirm it.": "The current connection may be lost if you are currently connecting via Cloudflare Tunnel. Are you sure want to stop it? Type your current password to confirm it.",
    "Other Software": "Other Software",
    "For example: nginx, Apache and Traefik.": "For example: nginx, Apache and Traefik.",
    "Please read": "Please read",
    "Subject:": "Subject:",
    "Valid To:": "Valid To:",
    "Days Remaining:": "Days Remaining:",
    "Issuer:": "Issuer:",
    "Fingerprint:": "Fingerprint:",
    "No status pages": "No status pages",
    "Domain Name Expiry Notification": "Domain Name Expiry Notification",
    Proxy: "Proxy",
    "Date Created": "Date Created",
    onebotHttpAddress: "OneBot HTTP Address",
    onebotMessageType: "OneBot Message Type",
    onebotGroupMessage: "Group",
    onebotPrivateMessage: "Private",
    onebotUserOrGroupId: "Group/User ID",
    onebotSafetyTips: "For safety, must set access token",
    "PushDeer Key": "PushDeer Key",
    "Footer Text": "Footer Text",
    "Show Powered By": "Show Powered By",
    "Domain Names": "Domain Names",
    signedInDisp: "Signed in as {0}",
    signedInDispDisabled: "Auth Disabled.",
    "Certificate Expiry Notification": "Certificate Expiry Notification",
    "API Username": "API Username",
    "API Key": "API Key",
    "Recipient Number": "Recipient Number",
    "From Name/Number": "From Name/Number",
    "Leave blank to use a shared sender number.": "Leave blank to use a shared sender number.",
    "Octopush API Version": "Octopush API Version",
    "Legacy Octopush-DM": "Legacy Octopush-DM",
    "endpoint": "endpoint",
    octopushAPIKey: "\"API key\" from HTTP API credentials in control panel",
    octopushLogin: "\"Login\" from HTTP API credentials in control panel",
    promosmsLogin: "API Login Name",
    promosmsPassword: "API Password",
    "pushoversounds pushover": "Pushover (default)",
    "pushoversounds bike": "Bike",
    "pushoversounds bugle": "Bugle",
    "pushoversounds cashregister": "Cash Register",
    "pushoversounds classical": "Classical",
    "pushoversounds cosmic": "Cosmic",
    "pushoversounds falling": "Falling",
    "pushoversounds gamelan": "Gamelan",
    "pushoversounds incoming": "Incoming",
    "pushoversounds intermission": "Intermission",
    "pushoversounds magic": "Magic",
    "pushoversounds mechanical": "Mechanical",
    "pushoversounds pianobar": "Piano Bar",
    "pushoversounds siren": "Siren",
    "pushoversounds spacealarm": "Space Alarm",
    "pushoversounds tugboat": "Tug Boat",
    "pushoversounds alien": "Alien Alarm (long)",
    "pushoversounds climb": "Climb (long)",
    "pushoversounds persistent": "Persistent (long)",
    "pushoversounds echo": "Pushover Echo (long)",
    "pushoversounds updown": "Up Down (long)",
    "pushoversounds vibrate": "Vibrate Only",
    "pushoversounds none": "None (silent)",
    pushyAPIKey: "Secret API Key",
    pushyToken: "Device token",
    "Show update if available": "Show update if available",
    "Also check beta release": "Also check beta release",
    "Using a Reverse Proxy?": "Using a Reverse Proxy?",
    "Check how to config it for WebSocket": "Check how to config it for WebSocket",
    "Steam Game Server": "Steam Game Server",
    "Most likely causes:": "Most likely causes:",
    "The resource is no longer available.": "The resource is no longer available.",
    "There might be a typing error in the address.": "There might be a typing error in the address.",
    "What you can try:": "What you can try:",
    "Retype the address.": "Retype the address.",
    "Go back to the previous page.": "Go back to the previous page.",
    "Coming Soon": "Coming Soon",
    wayToGetClickSendSMSToken: "You can get API Username and API Key from {0} .",
    "Connection String": "Connection String",
    "Query": "Query",
    settingsCertificateExpiry: "TLS Certificate Expiry",
    certificationExpiryDescription: "HTTPS Monitors trigger notification when TLS certificate expires in:",
    "ntfy Topic": "ntfy Topic",
    "Domain": "Domain",
    "Workstation": "Workstation",
    disableCloudflaredNoAuthMsg: "You are in No Auth mode, password is not require.",
<<<<<<< HEAD
    HomeAssistant: "Home Assistant",
=======
    wayToGetLineNotifyToken: "You can get an access token from {0}",
>>>>>>> 4d975a5b
};<|MERGE_RESOLUTION|>--- conflicted
+++ resolved
@@ -465,6 +465,7 @@
     "Domain Name Expiry Notification": "Domain Name Expiry Notification",
     Proxy: "Proxy",
     "Date Created": "Date Created",
+    HomeAssistant: "Home Assistant",
     onebotHttpAddress: "OneBot HTTP Address",
     onebotMessageType: "OneBot Message Type",
     onebotGroupMessage: "Group",
@@ -536,9 +537,5 @@
     "Domain": "Domain",
     "Workstation": "Workstation",
     disableCloudflaredNoAuthMsg: "You are in No Auth mode, password is not require.",
-<<<<<<< HEAD
-    HomeAssistant: "Home Assistant",
-=======
     wayToGetLineNotifyToken: "You can get an access token from {0}",
->>>>>>> 4d975a5b
 };