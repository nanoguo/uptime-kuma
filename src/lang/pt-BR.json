{
    "languageName": "Português (Brasileiro)",
    "checkEverySecond": "Verificar a cada {0} segundos",
    "retryCheckEverySecond": "Tentar novamente a cada {0} segundos",
    "retriesDescription": "Máximo de tentativas antes que o serviço seja marcado como inativo e uma notificação seja enviada",
    "ignoreTLSError": "Ignorar erros TLS/SSL para sites HTTPS",
    "upsideDownModeDescription": "Inverta o status de cabeça para baixo. Se o serviço estiver acessível, ele está OFFLINE.",
    "maxRedirectDescription": "Número máximo de redirecionamentos a seguir. Defina como 0 para desativar redirecionamentos.",
    "acceptedStatusCodesDescription": "Selecione os códigos de status que são considerados uma resposta bem-sucedida.",
    "passwordNotMatchMsg": "A senha repetida não corresponde.",
    "notificationDescription": "Atribua uma notificação ao (s) monitor (es) para que funcione.",
    "keywordDescription": "Pesquise a palavra-chave em html simples ou resposta JSON e diferencia maiúsculas de minúsculas.",
    "pauseDashboardHome": "Pausar",
    "deleteMonitorMsg": "Tem certeza de que deseja excluir este monitor?",
    "deleteNotificationMsg": "Tem certeza de que deseja excluir esta notificação para todos os monitores?",
    "resolverserverDescription": "Cloudflare é o servidor padrão, você pode alterar o servidor resolvedor a qualquer momento.",
    "rrtypeDescription": "Selecione o RR-Type que você deseja monitorar",
    "pauseMonitorMsg": "Tem certeza que deseja fazer uma pausa?",
    "enableDefaultNotificationDescription": "Para cada novo monitor, esta notificação será habilitada por padrão. Você ainda pode desativar a notificação separadamente para cada monitor.",
    "clearEventsMsg": "Tem certeza de que deseja excluir todos os eventos deste monitor?",
    "clearHeartbeatsMsg": "Tem certeza de que deseja excluir todos os heartbeats deste monitor?",
    "confirmClearStatisticsMsg": "Tem certeza que deseja excluir TODAS as estatísticas?",
    "importHandleDescription": "Escolha 'Ignorar existente' se quiser ignorar todos os monitores ou notificações com o mesmo nome. 'Substituir' excluirá todos os monitores e notificações existentes.",
    "confirmImportMsg": "Tem certeza que deseja importar o backup? Certifique-se de que selecionou a opção de importação correta.",
    "twoFAVerifyLabel": "Digite seu token para verificar se 2FA está funcionando:",
    "tokenValidSettingsMsg": "O token é válido! Agora você pode salvar as configurações 2FA.",
    "confirmEnableTwoFAMsg": "Tem certeza de que deseja habilitar 2FA?",
    "confirmDisableTwoFAMsg": "Tem certeza de que deseja desativar 2FA?",
    "Settings": "Configurações",
    "Dashboard": "Dashboard",
    "New Update": "Nova Atualização",
    "Language": "Linguagem",
    "Appearance": "Aparência",
    "Theme": "Tema",
    "General": "Geral",
    "Version": "Versão",
    "Check Update On GitHub": "Verificar atualização no Github",
    "List": "Lista",
    "Add": "Adicionar",
    "Add New Monitor": "Adicionar novo monitor",
    "Quick Stats": "Estatísticas rápidas",
    "Up": "On",
    "Down": "Off",
    "Pending": "Pendente",
    "Unknown": "Desconhecido",
    "Pause": "Pausar",
    "Name": "Nome",
    "Status": "Status",
    "DateTime": "Data hora",
    "Message": "Mensagem",
    "No important events": "Nenhum evento importante",
    "Resume": "Resumo",
    "Edit": "Editar",
    "Delete": "Deletar",
    "Current": "Atual",
    "Uptime": "Tempo de atividade",
    "Cert Exp.": "Cert Exp.",
    "day": "dia | dias",
    "-day": "-dia",
    "hour": "hora",
    "-hour": "-hora",
    "Response": "Resposta",
    "Ping": "Ping",
    "Monitor Type": "Tipo de Monitor",
    "Keyword": "Palavra-Chave",
    "Friendly Name": "Nome Amigável",
    "URL": "URL",
    "Hostname": "Hostname",
    "Port": "Porta",
    "Heartbeat Interval": "Intervalo de Heartbeat",
    "Retries": "Novas tentativas",
    "Heartbeat Retry Interval": "Intervalo de repetição de Heartbeat",
    "Advanced": "Avançado",
    "Upside Down Mode": "Modo de cabeça para baixo",
    "Max. Redirects": "Redirecionamentos Máx",
    "Accepted Status Codes": "Status Code Aceitáveis",
    "Save": "Salvar",
    "Notifications": "Notificações",
    "Not available, please setup.": "Não disponível, por favor configure.",
    "Setup Notification": "Configurar Notificação",
    "Light": "Claro",
    "Dark": "Escuro",
    "Auto": "Auto",
    "Theme - Heartbeat Bar": "Tema - Barra de Heartbeat",
    "Normal": "Normal",
    "Bottom": "Inferior",
    "None": "Nenhum",
    "Timezone": "Fuso horário",
    "Search Engine Visibility": "Visibilidade do mecanismo de pesquisa",
    "Allow indexing": "Permitir Indexação",
    "Discourage search engines from indexing site": "Desencoraje os motores de busca de indexar o site",
    "Change Password": "Mudar senha",
    "Current Password": "Senha atual",
    "New Password": "Nova Senha",
    "Repeat New Password": "Repetir Nova Senha",
    "Update Password": "Atualizar Senha",
    "Disable Auth": "Desativar Autenticação",
    "Enable Auth": "Ativar Autenticação",
    "disableauth.message1": "Você tem certeza que deseja <strong>desativar a autenticação</strong>?",
    "disableauth.message2": "Isso é para <strong>alguém que tem autenticação de terceiros</strong> na frente do 'UpTime Kuma' como o Cloudflare Access.",
    "Please use this option carefully!": "Por favor, utilize isso com cautela!",
    "Logout": "Deslogar",
    "Leave": "Sair",
    "I understand, please disable": "Eu entendo, por favor desative",
    "Confirm": "Confirmar",
    "Yes": "Sim",
    "No": "Não",
    "Username": "Usuário",
    "Password": "Senha",
    "Remember me": "Lembre-me",
    "Login": "Autenticar",
    "No Monitors, please": "Nenhum monitor, por favor",
    "add one": "adicionar um",
    "Notification Type": "Tipo de Notificação",
    "Email": "Email",
    "Test": "Testar",
    "Certificate Info": "Info. do Certificado",
    "Resolver Server": "Resolver Servidor",
    "Resource Record Type": "Tipo de registro de aplicação",
    "Last Result": "Último resultado",
    "Create your admin account": "Crie sua conta de admin",
    "Repeat Password": "Repita a senha",
    "Import Backup": "Importar Backup",
    "Export Backup": "Exportar Backup",
    "Export": "Exportar",
    "Import": "Importar",
    "respTime": "Tempo de Resp. (ms)",
    "notAvailableShort": "N/A",
    "Default enabled": "Padrão habilitado",
    "Apply on all existing monitors": "Aplicar em todos os monitores existentes",
    "Create": "Criar",
    "Clear Data": "Limpar Dados",
    "Events": "Eventos",
    "Heartbeats": "Heartbeats",
    "Auto Get": "Obter Automático",
    "backupDescription": "Você pode fazer backup de todos os monitores e todas as notificações em um arquivo JSON.",
    "backupDescription2": "OBS: Os dados do histórico e do evento não estão incluídos.",
    "backupDescription3": "Dados confidenciais, como tokens de notificação, estão incluídos no arquivo de exportação, mantenha-o com cuidado.",
    "alertNoFile": "Selecione um arquivo para importar.",
    "alertWrongFileType": "Selecione um arquivo JSON.",
    "Clear all statistics": "Limpar todas as estatísticas",
    "Skip existing": "Pular existente",
    "Overwrite": "Sobrescrever",
    "Options": "Opções",
    "Keep both": "Manter os dois",
    "Verify Token": "Verificar Token",
    "Setup 2FA": "Configurar 2FA",
    "Enable 2FA": "Ativar 2FA",
    "Disable 2FA": "Desativar 2FA",
    "2FA Settings": "Configurações do 2FA",
    "Two Factor Authentication": "Autenticação e Dois Fatores",
    "Active": "Ativo",
    "Inactive": "Inativo",
    "Token": "Token",
    "Show URI": "Mostrar URI",
    "Tags": "Tag",
    "Add New below or Select...": "Adicionar Novo abaixo ou Selecionar…",
    "Tag with this name already exist.": "Já existe uma etiqueta com este nome.",
    "Tag with this value already exist.": "Já existe uma etiqueta com este valor.",
    "color": "cor",
    "value (optional)": "valor (opcional)",
    "Gray": "Cinza",
    "Red": "Vermelho",
    "Orange": "Laranja",
    "Green": "Verde",
    "Blue": "Azul",
    "Indigo": "Índigo",
    "Purple": "Roxo",
    "Pink": "Rosa",
    "Search...": "Buscar…",
    "Avg. Ping": "Ping Médio",
    "Avg. Response": "Resposta Média",
    "Status Page": "Página de Status",
    "Status Pages": "Página de Status",
    "Entry Page": "Página de entrada",
    "statusPageNothing": "Nada aqui, por favor, adicione um grupo ou monitor.",
    "No Services": "Nenhum Serviço",
    "All Systems Operational": "Todos os Serviços Operacionais",
    "Partially Degraded Service": "Serviço parcialmente degradado",
    "Degraded Service": "Serviço Degradado",
    "Add Group": "Adicionar Grupo",
    "Add a monitor": "Adicionar um monitor",
    "Edit Status Page": "Editar Página de Status",
    "Go to Dashboard": "Ir para a dashboard",
    "apprise": "Apprise (Suporta mais de 50 serviços de notificação)",
    "Help": "Ajuda",
    "Select status pages...": "Selecionar status pages…",
    "Game": "Jogo",
    "Passive Monitor Type": "Tipo de monitoramento passivo",
    "Specific Monitor Type": "Especificar tipo de monitoramento",
    "Monitor": "Monitoramento | Monitoramentos",
    "needPushEvery": "Você deve chamar esta URL a cada {0} segundos.",
    "Push URL": "Push URL",
    "Custom": "Personalizado",
    "here": "aqui",
    "Required": "Requerido",
    "webhookJsonDesc": "{0} é bom para qualquer servidor HTTP moderno, como Express.js",
    "webhookAdditionalHeadersTitle": "Cabeçalhos Adicionais",
    "webhookAdditionalHeadersDesc": "Define cabeçalhos adicionais enviados com o webhook.",
    "Webhook URL": "Webhook URL",
    "Priority": "Prioridade",
    "Read more": "Ver mais",
    "appriseInstalled": "Apprise está instalado.",
    "appriseNotInstalled": "Apprise não está instalado. {0}",
    "Headers": "Cabeçalhos",
    "BodyInvalidFormat": "O corpo da solicitação não é um JSON válido: ",
    "Monitor History": "Histórico de monitoramento",
    "clearDataOlderThan": "Mantenha os dados do histórico do monitoramento por {0} dias.",
    "PasswordsDoNotMatch": "As senhas não coincidem.",
    "records": "registros",
    "One record": "Um registro",
    "Current User": "Usuário atual",
    "successMessage": "Mensagem de sucesso",
    "Post URL": "Posto URL",
    "Application Token": "Token de aplicativo",
    "Server URL": "URL do servidor",
    "Body": "Corpo",
    "PushUrl": "Push URL",
    "recent": "Recente",
    "Done": "Feito",
    "Info": "Informação",
    "Security": "Segurança",
    "Steam API Key": "API Key da Steam",
    "Default": "Padrão",
    "HTTP Options": "Opções HTTP",
    "Create Incident": "Criar incidente",
    "Title": "Título",
    "Style": "Estilo",
    "info": "informação",
    "danger": "perigo",
    "Please input title and content": "Por favor, inclua título e o conteúdo",
    "Created": "Criado",
    "Last Updated": "Última atualização",
    "Switch to Light Theme": "Mudar para tema claro",
    "Show Tags": "Mostrar tags",
    "Hide Tags": "Esconder tags",
    "Description": "Descrição",
    "No monitors available.": "Nenhum monitoramento disponível.",
    "Add one": "Adicionar um",
    "No Monitors": "Sem monitoramentos",
    "Services": "Serviços",
    "Discard": "Descartar",
    "Cancel": "Cancelar",
    "Customize": "Customizar",
    "Custom CSS": "CSS personalizado",
    "deleteStatusPageMsg": "Tem certeza que deseja apagar essa status page?",
    "Proxies": "Proxies",
    "default": "Padrão",
    "enabled": "Ativado",
    "setAsDefault": "Definir como padrão",
    "Primary Base URL": "URL base principal",
<<<<<<< HEAD
    "Resend Notification if Down X times consecutively": "Reenviar notificação se OFFLINE X vezes consecutivamente",
=======
    "Resend Notification if Down X times consequently": "Reenviar Notificação se OFFLINE X vezes consecutivamente",
>>>>>>> fdc3b2d5
    "pushOptionalParams": "Parâmetros opcionais: {0}",
    "webhookFormDataDesc": "{multipart} é bom para PHP. O JSON precisará ser analisado com {decodeFunction}",
    "HeadersInvalidFormat": "Os cabeçalhos da solicitação não são um JSON válidos: ",
    "steamApiKeyDescription": "Para monitorar um Steam Game Server, você precisa de uma chave Steam Web-API. Você pode registrar sua chave de API aqui: ",
    "warning": "atenção",
    "Switch to Dark Theme": "Mudar para tema escuro",
    "Custom Footer": "Rodapé personalizado",
    "error": "erro",
    "critical": "crítico",
    "dark": "escuro",
    "statusMaintenance": "Manutenção",
    "Maintenance": "Manutenção",
    "resendEveryXTimes": "Reenviar a cada {0} vezes",
    "resendDisabled": "Reenvio desativado",
    "Schedule maintenance": "Manutenção agendada",
    "Affected Monitors": "Monitoramentos afetados",
    "Start of maintenance": "Iniciar manutenção",
    "All Status Pages": "Todas as Status Pages",
    "Method": "Método",
    "General Monitor Type": "Tipo de monitoramento geral",
    "markdownSupported": "Sintaxe Markdown suportada",
    "emojiCheatSheet": "Folha de dicas de emojis: {0}",
    "topic": "Tema",
    "topicExplanation": "Tópico MQTT para monitorar",
    "successMessageExplanation": "Mensagem MQTT que será considerada como sucesso",
    "Content Type": "Tipo de Conteúdo",
    "Shrink Database": "Encolher Banco de Dados",
    "Content": "Conteúdo",
    "Pick a RR-Type...": "Escolha um tipo RR…",
    "Pick Accepted Status Codes...": "Escolha Códigos de Status Aceitos…",
    "Pick Affected Monitors...": "Escolher Monitores Afetados…"
}<|MERGE_RESOLUTION|>--- conflicted
+++ resolved
@@ -249,11 +249,7 @@
     "enabled": "Ativado",
     "setAsDefault": "Definir como padrão",
     "Primary Base URL": "URL base principal",
-<<<<<<< HEAD
-    "Resend Notification if Down X times consecutively": "Reenviar notificação se OFFLINE X vezes consecutivamente",
-=======
-    "Resend Notification if Down X times consequently": "Reenviar Notificação se OFFLINE X vezes consecutivamente",
->>>>>>> fdc3b2d5
+    "Resend Notification if Down X times consecutively": "Reenviar Notificação se OFFLINE X vezes consecutivamente",
     "pushOptionalParams": "Parâmetros opcionais: {0}",
     "webhookFormDataDesc": "{multipart} é bom para PHP. O JSON precisará ser analisado com {decodeFunction}",
     "HeadersInvalidFormat": "Os cabeçalhos da solicitação não são um JSON válidos: ",
