# This workflow will do a clean install of node dependencies, build the source code and run tests across different versions of node
# For more information see: https://help.github.com/actions/language-and-framework-guides/using-nodejs-with-github-actions

name: Auto Test

on:
  push:
    branches: [ master, 1.23.X ]
    paths-ignore:
      - '*.md'
  pull_request:
    branches: [ master, 1.23.X ]
    paths-ignore:
      - '*.md'

jobs:
  auto-test:
    needs: [ check-linters, e2e-test ]
    runs-on: ${{ matrix.os }}
    timeout-minutes: 15

    strategy:
      matrix:
        os: [macos-latest, ubuntu-latest, windows-latest, ARM64]
<<<<<<< HEAD
        node: [ 18, 20.5 ]
=======
        node: [ 16, 20.5 ]
>>>>>>> 2778929f
        # See supported Node.js release schedule at https://nodejs.org/en/about/releases/

    steps:
    - run: git config --global core.autocrlf false  # Mainly for Windows
    - uses: actions/checkout@v4

    - name: Use Node.js ${{ matrix.node }}
      uses: actions/setup-node@v4
      with:
        node-version: ${{ matrix.node }}
<<<<<<< HEAD
    - run: npm install
=======
    - run: npm ci
>>>>>>> 2778929f
    - run: npm run build
    - run: npm run test-backend
      env:
        HEADLESS_TEST: 1
        JUST_FOR_TEST: ${{ secrets.JUST_FOR_TEST }}

  # As a lot of dev dependencies are not supported on ARMv7, we have to test it separately and just test if `npm ci --production` works
  armv7-simple-test:
    needs: [ check-linters ]
    runs-on: ${{ matrix.os }}
    timeout-minutes: 15

    strategy:
      matrix:
        os: [ ARMv7 ]
<<<<<<< HEAD
        node: [ 18, 20 ]
=======
        node: [ 16, 20.5 ]
>>>>>>> 2778929f
        # See supported Node.js release schedule at https://nodejs.org/en/about/releases/

    steps:
      - run: git config --global core.autocrlf false  # Mainly for Windows
      - uses: actions/checkout@v4

      - name: Use Node.js ${{ matrix.node }}
        uses: actions/setup-node@v4
        with:
          node-version: ${{ matrix.node }}
      - run: npm ci --production

  check-linters:
    runs-on: ubuntu-latest

    steps:
    - run: git config --global core.autocrlf false  # Mainly for Windows
    - uses: actions/checkout@v4

    - name: Use Node.js 20
      uses: actions/setup-node@v4
      with:
<<<<<<< HEAD
        node-version: 20
    - run: npm install
=======
        node-version: 20.5
    - run: npm ci
>>>>>>> 2778929f
    - run: npm run lint:prod

  e2e-test:
    needs: [ check-linters ]
<<<<<<< HEAD
    runs-on: ARM64
=======
    runs-on: ubuntu-latest
    steps:
    - run: git config --global core.autocrlf false  # Mainly for Windows
    - uses: actions/checkout@v4

    - name: Use Node.js 16
      uses: actions/setup-node@v4
      with:
        node-version: 16
    - run: npm ci
    - run: npm run build
    - run: npm run cy:test

  frontend-unit-tests:
    needs: [ check-linters ]
    runs-on: ubuntu-latest
>>>>>>> 2778929f
    steps:
    - run: git config --global core.autocrlf false  # Mainly for Windows
    - uses: actions/checkout@v4

<<<<<<< HEAD
    - name: Use Node.js 20
      uses: actions/setup-node@v4
      with:
        node-version: 20
    - run: npm install
    - run: npx playwright install
=======
    - name: Use Node.js 16
      uses: actions/setup-node@v4
      with:
        node-version: 16
    - run: npm ci
>>>>>>> 2778929f
    - run: npm run build
    - run: npm run test-e2e<|MERGE_RESOLUTION|>--- conflicted
+++ resolved
@@ -22,11 +22,7 @@
     strategy:
       matrix:
         os: [macos-latest, ubuntu-latest, windows-latest, ARM64]
-<<<<<<< HEAD
-        node: [ 18, 20.5 ]
-=======
         node: [ 16, 20.5 ]
->>>>>>> 2778929f
         # See supported Node.js release schedule at https://nodejs.org/en/about/releases/
 
     steps:
@@ -37,11 +33,7 @@
       uses: actions/setup-node@v4
       with:
         node-version: ${{ matrix.node }}
-<<<<<<< HEAD
     - run: npm install
-=======
-    - run: npm ci
->>>>>>> 2778929f
     - run: npm run build
     - run: npm run test-backend
       env:
@@ -57,11 +49,7 @@
     strategy:
       matrix:
         os: [ ARMv7 ]
-<<<<<<< HEAD
         node: [ 18, 20 ]
-=======
-        node: [ 16, 20.5 ]
->>>>>>> 2778929f
         # See supported Node.js release schedule at https://nodejs.org/en/about/releases/
 
     steps:
@@ -84,54 +72,22 @@
     - name: Use Node.js 20
       uses: actions/setup-node@v4
       with:
-<<<<<<< HEAD
         node-version: 20
     - run: npm install
-=======
-        node-version: 20.5
-    - run: npm ci
->>>>>>> 2778929f
     - run: npm run lint:prod
 
   e2e-test:
     needs: [ check-linters ]
-<<<<<<< HEAD
     runs-on: ARM64
-=======
-    runs-on: ubuntu-latest
     steps:
     - run: git config --global core.autocrlf false  # Mainly for Windows
     - uses: actions/checkout@v4
 
-    - name: Use Node.js 16
-      uses: actions/setup-node@v4
-      with:
-        node-version: 16
-    - run: npm ci
-    - run: npm run build
-    - run: npm run cy:test
-
-  frontend-unit-tests:
-    needs: [ check-linters ]
-    runs-on: ubuntu-latest
->>>>>>> 2778929f
-    steps:
-    - run: git config --global core.autocrlf false  # Mainly for Windows
-    - uses: actions/checkout@v4
-
-<<<<<<< HEAD
     - name: Use Node.js 20
       uses: actions/setup-node@v4
       with:
         node-version: 20
     - run: npm install
     - run: npx playwright install
-=======
-    - name: Use Node.js 16
-      uses: actions/setup-node@v4
-      with:
-        node-version: 16
-    - run: npm ci
->>>>>>> 2778929f
     - run: npm run build
     - run: npm run test-e2e